"""Define the DefaultAssembler class."""
from __future__ import division
import numpy

from six.moves import range

from openmdao.assemblers.assembler import Assembler


class DefaultAssembler(Assembler):
    """Default <Assembler> implementation."""

    def _compute_transfers(self, nsub_allprocs, var_range,
                           subsystems_myproc, subsystems_inds):
        """Compute the transfer indices.

<<<<<<< HEAD
        Must be implemented by the subclass.

=======
>>>>>>> d14b7aff
        Args
        ----
        nsub_allprocs : int
            number of subsystems on all procs.
        var_range : [int, int]
            variable index range for the current system.
        subsystems_myproc : [System, ...]
            list of subsystems on my proc.
        subsystems_inds : [int, ...]
            list of indices of subsystems on this proc among all subsystems.

        Returns
        -------
        xfer_ip_inds : dict of int ndarray[:]
            input indices of global transfer.
        xfer_op_inds : dict of int ndarray[:]
            output indices of global transfer.
        fwd_xfer_ip_inds : [dict of int ndarray[:], ...]
            list of input indices of forward transfers.
        fwd_xfer_op_inds : [dict of int ndarray[:], ...]
            list of output indices of forward transfers.
        rev_xfer_ip_inds : [dict of int ndarray[:], ...]
            list of input indices of reverse transfers.
        rev_xfer_op_inds : [dict of int ndarray[:], ...]
            list of output indices of reverse transfers.
        """
        ip_set_indices = self._variable_set_indices['input']
        op_set_indices = self._variable_set_indices['output']

        ip_ind1, ip_ind2 = var_range['input']
        op_ind1, op_ind2 = var_range['output']
        ip_isub_var = -numpy.ones(ip_ind2 - ip_ind1, int)
        op_isub_var = -numpy.ones(op_ind2 - op_ind1, int)
        for ind, subsys in enumerate(subsystems_myproc):
            isub = subsystems_inds[ind]

            sub_var_range = subsys._variable_allprocs_range
            sub_ip_ind1, sub_ip_ind2 = sub_var_range['input']
            sub_op_ind1, sub_op_ind2 = sub_var_range['output']
            for ip_ind in range(ip_ind1, ip_ind2):
                if sub_ip_ind1 <= ip_ind < sub_ip_ind2:
                    ip_isub_var[ip_ind - ip_ind1] = isub
            for op_ind in range(op_ind1, op_ind2):
                if sub_op_ind1 <= op_ind < sub_op_ind2:
                    op_isub_var[op_ind - op_ind1] = isub

        xfer_ip_inds = {}
        xfer_op_inds = {}
        fwd_xfer_ip_inds = [{} for sub_ind in range(nsub_allprocs)]
        fwd_xfer_op_inds = [{} for sub_ind in range(nsub_allprocs)]
        rev_xfer_ip_inds = [{} for sub_ind in range(nsub_allprocs)]
        rev_xfer_op_inds = [{} for sub_ind in range(nsub_allprocs)]
        for iset in range(len(self._variable_sizes['input'])):
            for jset in range(len(self._variable_sizes['output'])):
                xfer_ip_inds[iset, jset] = []
                xfer_op_inds[iset, jset] = []
                for sub_ind in range(nsub_allprocs):
                    fwd_xfer_ip_inds[sub_ind][iset, jset] = []
                    fwd_xfer_op_inds[sub_ind][iset, jset] = []
                    rev_xfer_ip_inds[sub_ind][iset, jset] = []
                    rev_xfer_op_inds[sub_ind][iset, jset] = []

        ip_ind1, ip_ind2 = var_range['input']
        op_ind1, op_ind2 = var_range['output']
        for ip_ind in range(ip_ind1, ip_ind2):
            op_ind = self._input_var_ids[ip_ind]
            if op_ind1 <= op_ind < op_ind2:

                ip_isub = ip_isub_var[ip_ind - ip_ind1]
                op_isub = op_isub_var[op_ind - op_ind1]

                if ip_isub != -1 and ip_isub != op_isub:
                    ip_iset, ip_ivar_set = ip_set_indices[ip_ind, :]
                    op_iset, op_ivar_set = op_set_indices[op_ind, :]

                    ip_sizes = self._variable_sizes['input'][ip_iset]
                    op_sizes = self._variable_sizes['output'][op_iset]

                    ind1, ind2 = self._src_indices_range[ip_ivar_set, :]
                    inds = self._src_indices[ind1:ind2]

                    output_inds = numpy.zeros(inds.shape[0], int)
                    ind1, ind2 = 0, 0
                    for iproc in range(self._comm.size):
                        ind2 += op_sizes[iproc, op_ivar_set]

                        on_iproc = numpy.logical_and(ind1 <= inds, inds < ind2)
                        offset = -ind1
                        offset += numpy.sum(op_sizes[:iproc, :])
                        offset += numpy.sum(op_sizes[iproc, :op_ivar_set])
                        output_inds[on_iproc] = inds[on_iproc] + offset

                        ind1 += op_sizes[iproc, op_ivar_set]

                    iproc = self._comm.rank

                    ind1 = ind2 = numpy.sum(ip_sizes[:iproc, :])
                    ind1 += numpy.sum(ip_sizes[iproc, :ip_ivar_set])
                    ind2 += numpy.sum(ip_sizes[iproc, :ip_ivar_set + 1])
                    input_inds = numpy.arange(ind1, ind2)

                    xfer_ip_inds[ip_iset, op_iset].append(input_inds)
                    xfer_op_inds[ip_iset, op_iset].append(output_inds)

                    # rev mode wouldn't work for GS with a parallel group
                    if op_isub != -1:
                        key = (ip_iset, op_iset)
                        fwd_xfer_ip_inds[ip_isub][key].append(input_inds)
                        fwd_xfer_op_inds[ip_isub][key].append(output_inds)
                        rev_xfer_ip_inds[op_isub][key].append(input_inds)
                        rev_xfer_op_inds[op_isub][key].append(output_inds)

        def merge(indices_list):
            if len(indices_list) > 0:
                return numpy.concatenate(indices_list)
            else:
                return numpy.array([], int)

        for iset in range(len(self._variable_sizes['input'])):
            for jset in range(len(self._variable_sizes['output'])):
                xfer_ip_inds[iset, jset] = merge(xfer_ip_inds[iset, jset])
                xfer_op_inds[iset, jset] = merge(xfer_op_inds[iset, jset])
                for sub_ind in range(nsub_allprocs):
                    fwd_xfer_ip_inds[sub_ind][iset, jset] = \
                        merge(fwd_xfer_ip_inds[sub_ind][iset, jset])
                    fwd_xfer_op_inds[sub_ind][iset, jset] = \
                        merge(fwd_xfer_op_inds[sub_ind][iset, jset])
                    rev_xfer_ip_inds[sub_ind][iset, jset] = \
                        merge(rev_xfer_ip_inds[sub_ind][iset, jset])
                    rev_xfer_op_inds[sub_ind][iset, jset] = \
                        merge(rev_xfer_op_inds[sub_ind][iset, jset])

        return (xfer_ip_inds, xfer_op_inds, fwd_xfer_ip_inds, fwd_xfer_op_inds,
                rev_xfer_ip_inds, rev_xfer_op_inds)<|MERGE_RESOLUTION|>--- conflicted
+++ resolved
@@ -14,11 +14,6 @@
                            subsystems_myproc, subsystems_inds):
         """Compute the transfer indices.
 
-<<<<<<< HEAD
-        Must be implemented by the subclass.
-
-=======
->>>>>>> d14b7aff
         Args
         ----
         nsub_allprocs : int
