"""Test the NonlinearRunOnce linear solver class."""

import unittest

from openmdao.api import Problem, ScipyIterativeSolver, IndepVarComp, Group
from openmdao.devtools.testutil import assert_rel_error
from openmdao.solvers.nonlinear.nonlinear_runonce import NonlinearRunOnce
from openmdao.test_suite.components.paraboloid import Paraboloid
from openmdao.test_suite.groups.parallel_groups import ConvergeDivergeGroups


class TestNonlinearRunOnceSolver(unittest.TestCase):

    def test_converge_diverge_groups(self):
        # Test derivatives for converge-diverge-groups topology.
        prob = Problem()
        prob.model = ConvergeDivergeGroups()
        prob.model.linear_solver = ScipyIterativeSolver()
        prob.set_solver_print(level=0)

<<<<<<< HEAD
        prob.model.nonlinear_solver = NonlinearRunOnce()
        g1 = prob.model.get_subsystem('g1')
        g2 = g1.get_subsystem('g2')
        g3 = prob.model.get_subsystem('g3')
        g1.nonlinear_solver = NonlinearRunOnce()
        g2.nonlinear_solver = NonlinearRunOnce()
        g3.nonlinear_solver = NonlinearRunOnce()
=======
        prob.model.nonlinear_solver = NonLinearRunOnce()
        g1 = prob.model.g1
        g2 = g1.g2
        g3 = prob.model.g3
        g1.nonlinear_solver = NonLinearRunOnce()
        g2.nonlinear_solver = NonLinearRunOnce()
        g3.nonlinear_solver = NonLinearRunOnce()
>>>>>>> 8f8f3585

        prob.setup(check=False, mode='fwd')
        prob.run_model()

        # Make sure value is fine.
        assert_rel_error(self, prob['c7.y1'], -102.7, 1e-6)

    def test_feature_solver(self):
        from openmdao.api import Problem, Group, NonlinearRunOnce, IndepVarComp
        from openmdao.test_suite.components.paraboloid import Paraboloid

        prob = Problem()
        model = prob.model = Group()

        model.add_subsystem('p1', IndepVarComp('x', 0.0), promotes=['x'])
        model.add_subsystem('p2', IndepVarComp('y', 0.0), promotes=['y'])
        model.add_subsystem('comp', Paraboloid(), promotes=['x', 'y', 'f_xy'])

        model.nonlinear_solver = NonlinearRunOnce()

        prob.setup(check=False, mode='fwd')

        prob['x'] = 4.0
        prob['y'] = 6.0

        prob.run_model()

        assert_rel_error(self, prob['f_xy'], 122.0)

if __name__ == "__main__":
    unittest.main()<|MERGE_RESOLUTION|>--- conflicted
+++ resolved
@@ -18,23 +18,13 @@
         prob.model.linear_solver = ScipyIterativeSolver()
         prob.set_solver_print(level=0)
 
-<<<<<<< HEAD
         prob.model.nonlinear_solver = NonlinearRunOnce()
-        g1 = prob.model.get_subsystem('g1')
-        g2 = g1.get_subsystem('g2')
-        g3 = prob.model.get_subsystem('g3')
+        g1 = prob.model.g1
+        g2 = g1.g2
+        g3 = prob.model.g3
         g1.nonlinear_solver = NonlinearRunOnce()
         g2.nonlinear_solver = NonlinearRunOnce()
         g3.nonlinear_solver = NonlinearRunOnce()
-=======
-        prob.model.nonlinear_solver = NonLinearRunOnce()
-        g1 = prob.model.g1
-        g2 = g1.g2
-        g3 = prob.model.g3
-        g1.nonlinear_solver = NonLinearRunOnce()
-        g2.nonlinear_solver = NonLinearRunOnce()
-        g3.nonlinear_solver = NonLinearRunOnce()
->>>>>>> 8f8f3585
 
         prob.setup(check=False, mode='fwd')
         prob.run_model()
