--- conflicted
+++ resolved
@@ -5,17 +5,14 @@
 ArmijoGoldsteinLS -- Like above, but terminates with the ArmijoGoldsteinLS condition.
 
 """
-<<<<<<< HEAD
-=======
 from __future__ import print_function
 
 from math import isnan
 from six import iteritems
 
->>>>>>> a36cfacd
 import numpy as np
+
 from openmdao.solvers.solver import NonlinearSolver
-from openmdao.recorders.recording_iteration_stack import Recording
 
 
 def _print_violations(unknowns, lower, upper):
@@ -113,23 +110,7 @@
             norm0 = 1.0
 
         u += du
-        with Recording('BoundsEnforceLS', self._iter_count, self) as rec:
-            if self.options['bound_enforcement'] == 'vector':
-                u._enforce_bounds_vector(du, 1.0, system._lower_bounds, system._upper_bounds)
-            elif self.options['bound_enforcement'] == 'scalar':
-                u._enforce_bounds_scalar(du, 1.0, system._lower_bounds, system._upper_bounds)
-            elif self.options['bound_enforcement'] == 'wall':
-                u._enforce_bounds_wall(du, 1.0, system._lower_bounds, system._upper_bounds)
-
-<<<<<<< HEAD
-            norm = self._iter_get_norm()
-            # With solvers, we want to record the norm AFTER
-            # the call, but the call needs to
-            # be wrapped in the with for stack purposes,
-            # so we locally assign  norm & norm0 into the class.
-            rec.abs = norm
-            rec.rel = norm / norm0
-=======
+
         if self.options['print_bound_enforce']:
             _print_violations(u, system._lower_bounds, system._upper_bounds)
 
@@ -139,11 +120,12 @@
             u._enforce_bounds_scalar(du, 1.0, system._lower_bounds, system._upper_bounds)
         elif self.options['bound_enforcement'] == 'wall':
             u._enforce_bounds_wall(du, 1.0, system._lower_bounds, system._upper_bounds)
->>>>>>> a36cfacd
-
+
+        norm = self._iter_get_norm()
         self._mpi_print(self._iter_count, norm, norm / norm0)
 
         fail = (np.isinf(norm) or np.isnan(norm))
+
         return fail, norm, norm / norm0
 
 
@@ -292,16 +274,10 @@
         # take us to zero, and our "runs" are the same, and we can just compare the
         # "rise".
         while self._iter_count < maxiter and (norm0 - norm) < c * self.alpha * norm0:
-            with Recording('ArmijoGoldsteinLS', self._iter_count, self) as rec:
-                self._iter_execute()
-                norm = self._iter_get_norm()
-                # With solvers, we want to report the norm AFTER
-                # the iter_execute call, but the i_e call needs to
-                # be wrapped in the with for stack purposes.
-                rec.abs = norm
-                rec.rel = norm / norm0
+            self._iter_execute()
+            self._iter_count += 1
+            norm = self._iter_get_norm()
             self._mpi_print(self._iter_count, norm, norm / norm0)
-            self._iter_count += 1
 
         fail = (np.isinf(norm) or np.isnan(norm) or
                 (norm > atol and norm / norm0 > rtol))
