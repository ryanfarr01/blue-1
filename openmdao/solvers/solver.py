"""Define the base Solver, NonlinearSolver, and LinearSolver classes."""

from __future__ import division, print_function

import os

import numpy as np


from openmdao.core.analysis_error import AnalysisError
from openmdao.jacobians.assembled_jacobian import AssembledJacobian
<<<<<<< HEAD
from openmdao.recorders.recording_manager import RecordingManager
from openmdao.utils.record_util import create_local_meta
from openmdao.recorders.recording_iteration_stack import Recording, recording_iteration_stack
=======
from openmdao.utils.options_dictionary import OptionsDictionary
>>>>>>> a36cfacd


class SolverInfo(object):
    """
    Communal object for storing some formatting for solver iprint.

    Attributes
    ----------
    prefix : <System>
        Prefix to prepend during this iprint.
    """

    def __init__(self):
        """
        Initialize.
        """
        self.prefix = ""


class Solver(object):
    """
    Base solver class.

    This class is subclassed by NonlinearSolver and LinearSolver,
    which are in turn subclassed by actual solver implementations.

    Attributes
    ----------
    _system : <System>
        Pointer to the owning system.
    _depth : int
        How many subsolvers deep this solver is (0 means not a subsolver).
    _vec_names : [str, ...]
        List of right-hand-side (RHS) vector names.
    _mode : str
        'fwd' or 'rev', applicable to linear solvers only.
    _iter_count : int
        Number of iterations for the current invocation of the solver.
    _rec_mgr : <RecordingManager>
        object that manages all recorders added to this solver
    _solver_info : <SolverInfo>
        Object to store some formatting for iprint that is shared across all solvers.
    options : <OptionsDictionary>
        Options dictionary.
    metadata : dict
        Dictionary holding data about this solver.
    supports : <OptionsDictionary>
        Options dictionary describing what features are supported by this
        solver.
    """

    SOLVER = 'base_solver'
    _solver_info = SolverInfo()

    def __init__(self, **kwargs):
        """
        Initialize all attributes.

        Parameters
        ----------
        **kwargs : dict
            options dictionary.
        """
        self._system = None
        self._depth = 0
        self._vec_names = None
        self._mode = 'fwd'
        self._iter_count = 0

        self.options = OptionsDictionary()
        self.options.declare('maxiter', type_=int, default=10,
                             desc='maximum number of iterations')
        self.options.declare('atol', default=1e-10,
                             desc='absolute error tolerance')
        self.options.declare('rtol', default=1e-10,
                             desc='relative error tolerance')
        self.options.declare('iprint', type_=int, default=1,
                             desc='whether to print output')
        self.options.declare('err_on_maxiter', type_=bool, default=False,
                             desc="When True, AnlysisError will be raised if we don't convege.")

        # What the solver supports.
        self.supports = OptionsDictionary()
        self.supports.declare('gradients', type_=bool, default=False)

        self._declare_options()
        self.options.update(kwargs)

        self.metadata = {}
        self._rec_mgr = RecordingManager()

    def add_recorder(self, recorder):
        """
        Add a recorder to the driver's RecordingManager.

        Parameters
        ----------
        recorder : <BaseRecorder>
           A recorder instance to be added to RecManager.
        """
        self._rec_mgr.append(recorder)

    def _declare_options(self):
        """
        Declare options before kwargs are processed in the init method.

        This is optionally implemented by subclasses of Solver.
        """
        pass

    def _setup_solvers(self, system, depth):
        """
        Assign system instance, set depth, and optionally perform setup.

        Parameters
        ----------
        system : <System>
            pointer to the owning system.
        depth : int
            depth of the current system (already incremented).
        """
        self._system = system
        self._depth = depth
        self._rec_mgr.startup(self)
        self._rec_mgr.record_metadata(self)

    def _set_solver_print(self, level=2, type_='all'):
        """
        Control printing for solvers and subsolvers in the model.

        Parameters
        ----------
        level : int
            iprint level. Set to 2 to print residuals each iteration; set to 1
            to print just the iteration totals; set to 0 to disable all printing
            except for failures, and set to -1 to disable all printing including failures.
        type_ : str
            Type of solver to set: 'LN' for linear, 'NL' for nonlinear, or 'all' for all.
        """
        self.options['iprint'] = level

    def _mpi_print(self, iteration, abs_res, rel_res):
        """
        Print residuals from an iteration.

        Parameters
        ----------
        iteration : int
            iteration counter, 0-based.
        abs_res : float
            current absolute residual norm.
        rel_res : float
            current relative residual norm.
        """
        if (self.options['iprint'] == 2 and self._system.comm.rank == 0):

            prefix = self._solver_info.prefix
            solver_name = self.SOLVER

            if prefix.endswith('precon:'):
                solver_name = solver_name[3:]

            print_str = prefix + solver_name
            print_str += ' %d ; %.9g %.9g' % (iteration, abs_res, rel_res)
            print(print_str)

    def _mpi_print_header(self):
        """
        Print header text before solving.
        """
        pass

    def _run_iterator(self):
        """
        Run the iterative solver.

        Returns
        -------
        boolean
            Failure flag; True if failed to converge, False is successful.
        float
            absolute error.
        float
            relative error.
        """
        maxiter = self.options['maxiter']
        atol = self.options['atol']
        rtol = self.options['rtol']
        iprint = self.options['iprint']

        self._mpi_print_header()

        self._iter_count = 0
        norm0, norm = self._iter_initialize()
        self._mpi_print(self._iter_count, norm, norm / norm0)

        while self._iter_count < maxiter and \
                norm > atol and norm / norm0 > rtol:
            with Recording(type(self).__name__, self._iter_count, self) as rec:
                self._iter_execute()
                self._iter_count += 1
                norm = self._iter_get_norm()
                # With solvers, we want to record the norm AFTER the call, but the call needs to
                # be wrapped in the with for stack purposes, so we locally assign  norm & norm0
                # into the class.
                rec.abs = norm
                rec.rel = norm / norm0

            if norm0 == 0:
                norm0 = 1
            self._mpi_print(self._iter_count, norm, norm / norm0)

        fail = (np.isinf(norm) or np.isnan(norm) or
                (norm > atol and norm / norm0 > rtol))

        if self._system.comm.rank == 0 or os.environ.get('USE_PROC_FILES'):
            if fail:
                if iprint > -1:
                    msg = ' Failed to Converge in {} iterations'.format(self._iter_count)
                    print(self._solver_info.prefix + self.SOLVER + msg)

                # Raise AnalysisError if requested.
                if self.options['err_on_maxiter']:
                    msg = "Solver '{}' on system '{}' failed to converge."
                    raise AnalysisError(msg.format(self.SOLVER, self._system.pathname))

            elif iprint == 1:
                print(self._solver_info.prefix + self.SOLVER +
                      ' Converged in {} iterations'.format(self._iter_count))
            elif iprint == 2:
                print(self._solver_info.prefix + self.SOLVER + ' Converged')

        return fail, norm, norm / norm0

    def _iter_initialize(self):
        """
        Perform any necessary pre-processing operations.

        Returns
        -------
        float
            initial error.
        float
            error at the first iteration.
        """
        pass

    def _iter_execute(self):
        """
        Perform the operations in the iteration loop.
        """
        pass

    def _iter_get_norm(self):
        """
        Return the norm of the residual.

        Returns
        -------
        float
            norm.
        """
        pass

    def _linearize(self):
        """
        Perform any required linearization operations such as matrix factorization.
        """
        pass

    def _linearize_children(self):
        """
        Return a flag that is True when we need to call linearize on our subsystems' solvers.t.

        Returns
        -------
        boolean
            Flag for indicating child linerization
        """
        return True

    def solve(self):
        """
        Run the solver.

        Returns
        -------
        boolean
            Failure flag; True if failed to converge, False is successful.
        float
            absolute error.
        float
            relative error.
        """
        pass

    def __str__(self):
        """
        Return a string representation of the solver.

        Returns
        -------
        str
            String representation of the solver.
        """
        return self.SOLVER

    def record_iteration(self, **kwargs):
        """
        Record an iteration of the current Solver.

        Parameters
        ----------
        **kwargs : dict
            Keyword arguments (used for abs and rel error).
        """
        metadata = create_local_meta(self.SOLVER)
        self._rec_mgr.record_iteration(self, metadata, **kwargs)


class NonlinearSolver(Solver):
    """
    Base class for nonlinear solvers.
    """

    def solve(self):
        """
        Run the solver.

        Returns
        -------
        boolean
            Failure flag; True if failed to converge, False is successful.
        float
            absolute error.
        float
            relative error.
        """
        return self._run_iterator()

    def _iter_initialize(self):
        """
        Perform any necessary pre-processing operations.

        Returns
        -------
        float
            initial error.
        float
            error at the first iteration.
        """
        if self.options['maxiter'] > 0:
            norm = self._iter_get_norm()
        else:
            norm = 1.0
        norm0 = norm if norm != 0.0 else 1.0
        return norm0, norm

    def _iter_get_norm(self):
        """
        Return the norm of the residual.

        Returns
        -------
        float
            norm.
        """
        recording_iteration_stack.append(('_iter_get_norm', 0))

        self._system._apply_nonlinear()

        recording_iteration_stack.pop()

        return self._system._residuals.get_norm()


class LinearSolver(Solver):
    """
    Base class for linear solvers.
    """

    def solve(self, vec_names, mode):
        """
        Run the solver.

        Parameters
        ----------
        vec_names : [str, ...]
            list of names of the right-hand-side vectors.
        mode : str
            'fwd' or 'rev'.

        Returns
        -------
        boolean
            Failure flag; True if failed to converge, False is successful.
        float
            initial error.
        float
            error at the first iteration.
        """
        self._vec_names = vec_names
        self._mode = mode
        return self._run_iterator()

    def _iter_initialize(self):
        """
        Perform any necessary pre-processing operations.

        Returns
        -------
        float
            initial error.
        float
            error at the first iteration.
        """
        system = self._system

        self._rhs_vecs = {}
        if self._mode == 'fwd':
            b_vecs = system._vectors['residual']
        else:  # rev
            b_vecs = system._vectors['output']

        for vec_name in self._vec_names:
            self._rhs_vecs[vec_name] = b_vecs[vec_name]._clone()

        if self.options['maxiter'] > 1:
            norm = self._iter_get_norm()
        else:
            norm = 1.0
        norm0 = norm if norm != 0.0 else 1.0
        return norm0, norm

    def _iter_get_norm(self):
        """
        Return the norm of the residual.

        Returns
        -------
        float
            norm.
        """
        recording_iteration_stack.append(('_iter_get_norm', 0))

        system = self._system
        scope_out, scope_in = system._get_scope()
        system._apply_linear(self._vec_names, self._mode, scope_out, scope_in)

        recording_iteration_stack.pop()

        if self._mode == 'fwd':
            b_vecs = system._vectors['residual']
        else:  # rev
            b_vecs = system._vectors['output']

        norm = 0
        for vec_name in self._vec_names:
            b_vec = b_vecs[vec_name]
            b_vec -= self._rhs_vecs[vec_name]
            norm += b_vec.get_norm()**2

        return norm ** 0.5


class BlockLinearSolver(LinearSolver):
    """
    A base class for LinearBlockGS and LinearBlockJac.
    """

    def _iter_initialize(self):
        """
        Perform any necessary pre-processing operations.

        Returns
        -------
        float
            initial error.
        float
            error at the first iteration.
        """
        if isinstance(self._system._jacobian, AssembledJacobian):
            raise RuntimeError("A block linear solver '%s' is being used with "
                               "an AssembledJacobian in system '%s'" %
                               (self.SOLVER, self._system.pathname))
        return super(BlockLinearSolver, self)._iter_initialize()<|MERGE_RESOLUTION|>--- conflicted
+++ resolved
@@ -9,13 +9,7 @@
 
 from openmdao.core.analysis_error import AnalysisError
 from openmdao.jacobians.assembled_jacobian import AssembledJacobian
-<<<<<<< HEAD
-from openmdao.recorders.recording_manager import RecordingManager
-from openmdao.utils.record_util import create_local_meta
-from openmdao.recorders.recording_iteration_stack import Recording, recording_iteration_stack
-=======
 from openmdao.utils.options_dictionary import OptionsDictionary
->>>>>>> a36cfacd
 
 
 class SolverInfo(object):
@@ -54,14 +48,10 @@
         'fwd' or 'rev', applicable to linear solvers only.
     _iter_count : int
         Number of iterations for the current invocation of the solver.
-    _rec_mgr : <RecordingManager>
-        object that manages all recorders added to this solver
     _solver_info : <SolverInfo>
         Object to store some formatting for iprint that is shared across all solvers.
     options : <OptionsDictionary>
         Options dictionary.
-    metadata : dict
-        Dictionary holding data about this solver.
     supports : <OptionsDictionary>
         Options dictionary describing what features are supported by this
         solver.
@@ -104,20 +94,6 @@
         self._declare_options()
         self.options.update(kwargs)
 
-        self.metadata = {}
-        self._rec_mgr = RecordingManager()
-
-    def add_recorder(self, recorder):
-        """
-        Add a recorder to the driver's RecordingManager.
-
-        Parameters
-        ----------
-        recorder : <BaseRecorder>
-           A recorder instance to be added to RecManager.
-        """
-        self._rec_mgr.append(recorder)
-
     def _declare_options(self):
         """
         Declare options before kwargs are processed in the init method.
@@ -139,8 +115,6 @@
         """
         self._system = system
         self._depth = depth
-        self._rec_mgr.startup(self)
-        self._rec_mgr.record_metadata(self)
 
     def _set_solver_print(self, level=2, type_='all'):
         """
@@ -214,18 +188,9 @@
 
         while self._iter_count < maxiter and \
                 norm > atol and norm / norm0 > rtol:
-            with Recording(type(self).__name__, self._iter_count, self) as rec:
-                self._iter_execute()
-                self._iter_count += 1
-                norm = self._iter_get_norm()
-                # With solvers, we want to record the norm AFTER the call, but the call needs to
-                # be wrapped in the with for stack purposes, so we locally assign  norm & norm0
-                # into the class.
-                rec.abs = norm
-                rec.rel = norm / norm0
-
-            if norm0 == 0:
-                norm0 = 1
+            self._iter_execute()
+            self._iter_count += 1
+            norm = self._iter_get_norm()
             self._mpi_print(self._iter_count, norm, norm / norm0)
 
         fail = (np.isinf(norm) or np.isnan(norm) or
@@ -322,18 +287,6 @@
             String representation of the solver.
         """
         return self.SOLVER
-
-    def record_iteration(self, **kwargs):
-        """
-        Record an iteration of the current Solver.
-
-        Parameters
-        ----------
-        **kwargs : dict
-            Keyword arguments (used for abs and rel error).
-        """
-        metadata = create_local_meta(self.SOLVER)
-        self._rec_mgr.record_iteration(self, metadata, **kwargs)
 
 
 class NonlinearSolver(Solver):
@@ -383,12 +336,7 @@
         float
             norm.
         """
-        recording_iteration_stack.append(('_iter_get_norm', 0))
-
         self._system._apply_nonlinear()
-
-        recording_iteration_stack.pop()
-
         return self._system._residuals.get_norm()
 
 
@@ -459,13 +407,9 @@
         float
             norm.
         """
-        recording_iteration_stack.append(('_iter_get_norm', 0))
-
         system = self._system
         scope_out, scope_in = system._get_scope()
         system._apply_linear(self._vec_names, self._mode, scope_out, scope_in)
-
-        recording_iteration_stack.pop()
 
         if self._mode == 'fwd':
             b_vecs = system._vectors['residual']
