"""Define the Component class."""

from __future__ import division

from six.moves import range

import sys
import inspect

from fnmatch import fnmatchcase
import numpy as np
<<<<<<< HEAD
from itertools import product, chain
from six import string_types, iteritems, itervalues
=======
from itertools import product
from six import string_types, iteritems
>>>>>>> 89ddcaa5
from scipy.sparse import issparse
from copy import deepcopy
from collections import OrderedDict, Iterable

from openmdao.approximation_schemes.finite_difference import FiniteDifference
from openmdao.core.system import System
from openmdao.jacobians.assembled_jacobian import SUBJAC_META_DEFAULTS
from openmdao.utils.units import valid_units
from openmdao.utils.class_util import overrides_method
from openmdao.utils.general_utils import format_as_float_or_array, ensure_compatible, \
    warn_deprecation
from openmdao.utils.name_maps import rel_name2abs_name, rel_key2abs_key, abs_key2rel_key


class Component(System):
    """
    Base Component class; not to be directly instantiated.

    Attributes
    ----------
    _var2meta : dict
        A mapping of local variable name to its metadata.
    _approx_schemes : OrderedDict
        A mapping of approximation types to the associated ApproximationScheme.
    _matrix_free : Bool
        This is set to True if the component overrides the appropriate function with a user-defined
        matrix vector product with the Jacobian.
    _first_setup : bool
        If True, this is the first time we are setting up, so we should not clear the
        _var_rel2data_io and _var_rel_names attributes prior to setup.
    _var_rel2data_io : dict
        Dictionary mapping rellative names to dicts with keys (prom, rel, my_idx, type_, metadata).
        This is only needed while adding inputs and outputs. During setup, these are used to
        build _var_abs2data_io.
    _var_rel_names : {'input': [str, ...], 'output': [str, ...]}
        List of relative names of owned variables existing on current proc.
        This is only needed while adding inputs and outputs. During setup, these are used to
        determine the _var_abs_names.
    """

    def __init__(self, **kwargs):
        """
        Initialize all attributes.

        Parameters
        ----------
        **kwargs : dict of keyword arguments
            available here and in all descendants of this system.
        """
        super(Component, self).__init__(**kwargs)
        self._approx_schemes = OrderedDict()

        self._matrix_free = False

        self._first_setup = True
        self._var_rel_names = {'input': [], 'output': []}
        self._var_rel2data_io = {}

    #
    #
    # -------------------------------------------------------------------------------------
    # Start of reconfigurability changes

    def _setupx_vars(self):
        super(Component, self)._setupx_vars()
        num_var = self._num_var
        num_var_local = self._num_var_local
        num_var_byset = self._num_var_byset

        # Only necessary to clear the rel_* data structures if we are not on the first setup
        if self._first_setup:
            self._first_setup = False
        else:
            self._var_rel_names = {'input': [], 'output': []}
            self._var_rel2data_io = {}

        self.initialize_variables()

        # Compute num_var, num_var_local
        for type_ in ['input', 'output']:
            num_var[type_] = len(self._var_rel_names[type_])
            num_var_local[type_] = len(self._var_rel_names[type_])

        # Compute num_var_byset
        for data in itervalues(self._var_rel2data_io):
            type_ = data['type']
            metadata = data['metadata']
            set_name = metadata['var_set']
            if set_name in num_var_byset[type_]:
                num_var_byset[type_][set_name] += 1
            else:
                num_var_byset[type_][set_name] = 1

    def _setupx_var_data(self):
        super(Component, self)._setupx_var_data()
        allprocs_abs_names = self._varx_allprocs_abs_names
        abs_names = self._varx_abs_names
        allprocs_prom2abs_list = self._varx_allprocs_prom2abs_list
        abs2prom = self._varx_abs2prom
        allprocs_abs2meta = self._varx_allprocs_abs2meta
        abs2meta = self._varx_abs2meta

        # Compute the prefix for turning rel/prom names into abs names
        if self.pathname is not '':
            prefix = self.pathname + '.'
        else:
            prefix = ''

        meta_names = {
            'input': ('units', 'shape', 'var_set'),
            'output': ('units', 'shape', 'var_set', 'ref', 'ref0'),
        }

        for type_ in ['input', 'output']:
            for ind, prom_name in enumerate(self._var_rel_names[type_]):
                abs_name = prefix + prom_name
                data = self._var_rel2data_io[prom_name]
                metadata = data['metadata']

                # Compute allprocs_abs_names, abs_names
                allprocs_abs_names[type_].append(abs_name)
                abs_names[type_].append(abs_name)

                # Compute allprocs_prom2abs_list, abs2prom
                allprocs_prom2abs_list[type_][prom_name] = [abs_name]
                abs2prom[type_][abs_name] = prom_name

                # Compute allprocs_abs2meta
                allprocs_metadata = {
                    meta_name: metadata[meta_name]
                    for meta_name in meta_names[type_]
                }
                allprocs_abs2meta[type_][abs_name] = allprocs_metadata

                # Compute abs2meta
                abs2meta[type_][abs_name] = metadata

    def _setupx_var_index_maps(self):
        super(Component, self)._setupx_var_index_maps()
        allprocs_abs2idx = self._varx_allprocs_abs2idx
        set_indices = self._varx_set_indices

        abs2meta = self._varx_abs2meta
        set2iset = self._varx_set2iset

        # Compute _varx_allprocs_abs2idx
        for type_ in ['input', 'output']:
            offset = self._varx_range[type_][0]
            for ind, abs_name in enumerate(self._varx_allprocs_abs_names[type_]):
                allprocs_abs2idx[type_][abs_name] = offset + ind

        # Compute _varx_set_indices
        for type_ in ['input', 'output']:
            nvar = self._num_var[type_]
            counter = {set_name: 0 for set_name in set2iset[type_]}

            set_indices[type_] = np.zeros((nvar, 2), int)
            for ind, abs_name in enumerate(self._varx_abs_names[type_]):
                set_name = abs2meta[type_][abs_name]['var_set']
                offset = self._varx_range_byset[type_][set_name][0]
                iset = set2iset[type_][set_name]
                set_indices[type_][ind, 0] = iset
                set_indices[type_][ind, 1] = offset + counter[set_name]
                counter[set_name] += 1

    def _setupx_var_sizes(self):
        super(Component, self)._setupx_var_sizes()

        sizes = self._varx_sizes
        set2sizes = self._varx_set2sizes

        iproc = self.comm.rank
        nproc = self.comm.size

        set2iset = self._varx_set2iset
        set_indices = self._varx_set_indices
        abs2meta = self._varx_abs2meta
        var_range_byset = self._varx_range_byset

        # Initialize empty arrays
        for type_ in ['input', 'output']:
            sizes[type_] = np.zeros((nproc, self._num_var[type_]), int)

            set2sizes[type_] = {}
            for set_name in set2iset[type_]:
                set2sizes[type_][set_name] = np.zeros(
                    (nproc, self._num_var_byset[type_][set_name]), int)

        # Compute _varx_sizes and _varx_set2sizes
        for type_ in ['input', 'output']:
            for ind, abs_name in enumerate(self._varx_abs_names[type_]):
                meta = abs2meta[type_][abs_name]
                set_name = meta['var_set']
                size = np.prod(meta['shape'])
                idx_byset = set_indices[type_][ind, 1]

                my_idx = ind
                my_idx_byset = idx_byset - var_range_byset[type_][set_name][0]

                sizes[type_][iproc, my_idx] = size
                set2sizes[type_][set_name][iproc, my_idx_byset] = size

        if self.comm.size > 1:
            for type_ in ['input', 'output']:
                self.comm.Allgather(sizes[type_][iproc, :], sizes[type_])
                for set_name in self._varx_set2iset[type_]:
                    self.comm.Allgather(
                        set2sizes[type_][set_name][iproc, :], set2sizes[type_][set_name])

    def _setupx_partials(self):
        super(Component, self)._setupx_partials()

        self.initialize_partials()

    # End of reconfigurability changes
    # -------------------------------------------------------------------------------------
    #
    #

    def add_input(self, name, val=1.0, shape=None, src_indices=None, units=None,
                  desc='', var_set=0):
        """
        Add an input variable to the component.

        Parameters
        ----------
        name : str
            name of the variable in this component's namespace.
        val : float or list or tuple or ndarray or Iterable
            The initial value of the variable being added in user-defined units.
            Default is 1.0.
        shape : int or tuple or list or None
            Shape of this variable, only required if src_indices not provided and
            val is not an array. Default is None.
        src_indices : int or list of ints or tuple of ints or int ndarray or Iterable or None
            The indices of the source variable to transfer data from.
            If val is given as an array_like object, the shapes of val and
            src_indices must match. A value of None implies this input depends
            on all entries of source. Default is None.
        units : str or None
            Units in which this input variable will be provided to the component
            during execution. Default is None, which means it is unitless.
        desc : str
            description of the variable
        var_set : hashable object
            For advanced users only. ID or color for this variable, relevant for
            reconfigurability. Default is 0.
        """
        if inspect.stack()[1][3] == '__init__':
            warn_deprecation("In the future, the 'add_input' method must be "
                             "called from 'initialize_variables' rather than "
                             "in the '__init__' function.")

        if units == 'unitless':
            warn_deprecation("Input '%s' has units='unitless' but 'unitless' "
                             "has been deprecated. Use "
                             "units=None instead.  Note that connecting a "
                             "unitless variable to one with units is no longer "
                             "an error, but will issue a warning instead." %
                             name)
            units = None

        # First, type check all arguments
        if not isinstance(name, str):
            raise TypeError('The name argument should be a string')
        if not np.isscalar(val) and not isinstance(val, (list, tuple, np.ndarray, Iterable)):
            raise TypeError('The val argument should be a float, list, tuple, ndarray or Iterable')
        if shape is not None and not isinstance(shape, (int, tuple, list)):
            raise TypeError('The shape argument should be an int, tuple, or list')
        if src_indices is not None and not isinstance(src_indices, (int, list, tuple,
                                                                    np.ndarray, Iterable)):
            raise TypeError('The src_indices argument should be an int, list, '
                            'tuple, ndarray or Iterable')
        if units is not None and not isinstance(units, str):
            raise TypeError('The units argument should be a str or None')

        # Check that units are valid
        if units is not None and not valid_units(units):
            raise ValueError("The units '%s' are invalid" % units)

        metadata = {}

        # value, shape: based on args, making sure they are compatible
        metadata['value'], metadata['shape'] = ensure_compatible(name, val,
                                                                 shape,
                                                                 src_indices)

        # src_indices: None or ndarray
        if src_indices is None:
            metadata['src_indices'] = None
        else:
            metadata['src_indices'] = np.atleast_1d(src_indices)

        # units: taken as is
        metadata['units'] = units

        # desc: taken as is
        metadata['desc'] = desc

        # var_set: taken as is
        metadata['var_set'] = var_set

        # We may not know the pathname yet, so we have to use name for now, instead of abs_name.
        self._var_rel2data_io[name] = {'prom': name, 'rel': name,
                                       'my_idx': len(self._var_rel_names['input']),
                                       'type': 'input', 'metadata': metadata}
        self._var_rel_names['input'].append(name)

    def add_output(self, name, val=1.0, shape=None, units=None, res_units=None, desc='',
                   lower=None, upper=None, ref=1.0, ref0=0.0,
                   res_ref=1.0, res_ref0=0.0, var_set=0):
        """
        Add an output variable to the component.

        Parameters
        ----------
        name : str
            name of the variable in this component's namespace.
        val : float or list or tuple or ndarray
            The initial value of the variable being added in user-defined units. Default is 1.0.
        shape : int or tuple or list or None
            Shape of this variable, only required if val is not an array.
            Default is None.
        units : str or None
            Units in which the output variables will be provided to the component during execution.
            Default is None, which means it has no units.
        res_units : str or None
            Units in which the residuals of this output will be given to the user when requested.
            Default is None, which means it has no units.
        desc : str
            description of the variable.
        lower : float or list or tuple or ndarray or Iterable or None
            lower bound(s) in user-defined units. It can be (1) a float, (2) an array_like
            consistent with the shape arg (if given), or (3) an array_like matching the shape of
            val, if val is array_like. A value of None means this output has no lower bound.
            Default is None.
        upper : float or list or tuple or ndarray or or Iterable None
            upper bound(s) in user-defined units. It can be (1) a float, (2) an array_like
            consistent with the shape arg (if given), or (3) an array_like matching the shape of
            val, if val is array_like. A value of None means this output has no upper bound.
            Default is None.
        ref : float
            Scaling parameter. The value in the user-defined units of this output variable when
            the scaled value is 1. Default is 1.
        ref0 : float
            Scaling parameter. The value in the user-defined units of this output variable when
            the scaled value is 0. Default is 0.
        res_ref : float
            Scaling parameter. The value in the user-defined res_units of this output's residual
            when the scaled value is 1. Default is 1.
        res_ref0 : float
            Scaling parameter. The value in the user-defined res_units of this output's residual
            when the scaled value is 0. Default is 0.
        var_set : hashable object
            For advanced users only. ID or color for this variable, relevant for reconfigurability.
            Default is 0.
        """
        if inspect.stack()[1][3] == '__init__':
            warn_deprecation("In the future, the 'add_output' method must be "
                             "called from 'initialize_variables' rather than "
                             "in the '__init__' function.")

        if units == 'unitless':
            warn_deprecation("Output '%s' has units='unitless' but 'unitless' "
                             "has been deprecated. Use "
                             "units=None instead.  Note that connecting a "
                             "unitless variable to one with units is no longer "
                             "an error, but will issue a warning instead." %
                             name)
            units = None

        # First, type check all arguments
        if not isinstance(name, str):
            raise TypeError('The name argument should be a string')
        if not np.isscalar(val) and not isinstance(val, (list, tuple, np.ndarray, Iterable)):
            raise TypeError('The val argument should be a float, list, tuple, or ndarray')
        if shape is not None and not isinstance(shape, (int, tuple, list)):
            raise TypeError('The shape argument should be an int, tuple, or list')
        if units is not None and not isinstance(units, str):
            raise TypeError('The units argument should be a str or None')
        if res_units is not None and not isinstance(res_units, str):
            raise TypeError('The res_units argument should be a str or None')
        if lower is not None:
            lower = format_as_float_or_array('lower', lower)
        if upper is not None:
            upper = format_as_float_or_array('upper', upper)

        # Check that units are valid
        if units is not None and not valid_units(units):
            raise ValueError("The units '%s' are invalid" % units)

        metadata = {}

        # value, shape: based on args, making sure they are compatible
        metadata['value'], metadata['shape'] = ensure_compatible(name, val, shape)

        # units, res_units: taken as is
        metadata['units'] = units
        metadata['res_units'] = res_units

        # desc: taken as is
        metadata['desc'] = desc

        # lower, upper: check the shape if necessary
        if lower is not None and not np.isscalar(lower) and \
                np.atleast_1d(lower).shape != metadata['shape']:
            raise ValueError('The lower argument has the wrong shape')
        if upper is not None and not np.isscalar(upper) and \
                np.atleast_1d(upper).shape != metadata['shape']:
            raise ValueError('The upper argument has the wrong shape')
        metadata['lower'] = lower
        metadata['upper'] = upper

        # All refs: check the shape if necessary
        for item, msg in zip([ref, ref0, res_ref, res_ref0],
                             ['ref', 'ref0', 'res_ref', 'res_ref0']):
            if not np.isscalar(item) and \
               np.atleast_1d(item).shape != metadata['shape']:
                raise ValueError('The %s argument has the wrong shape' % msg)

        ref = format_as_float_or_array('ref', ref, flatten=True)
        ref0 = format_as_float_or_array('ref0', ref0, flatten=True)
        res_ref = format_as_float_or_array('res_ref', res_ref, flatten=True)
        res_ref0 = format_as_float_or_array('res_ref0', res_ref0, flatten=True)

        # ref, ref0, res_ref, res_ref0: taken as is
        metadata['ref'] = ref
        metadata['ref0'] = ref0
        metadata['res_ref'] = res_ref
        metadata['res_ref0'] = res_ref0

        # var_set: taken as is
        metadata['var_set'] = var_set

        # We may not know the pathname yet, so we have to use name for now, instead of abs_name.
        self._var_rel2data_io[name] = {'prom': name, 'rel': name,
                                       'my_idx': len(self._var_rel_names['output']),
                                       'type': 'output', 'metadata': metadata}
        self._var_rel_names['output'].append(name)

    def approx_partials(self, of, wrt, method='fd', **kwargs):
        """
        Inform the framework that the specified derivatives are to be approximated.

        Parameters
        ----------
        of : str or list of str
            The name of the residual(s) that derivatives are being computed for.
            May also contain a glob pattern.
        wrt : str or list of str
            The name of the variables that derivatives are taken with respect to.
            This can contain the name of any input or output variable.
            May also contain a glob pattern.
        method : str
            The type of approximation that should be used. Valid options include:
                - 'fd': Finite Difference
        **kwargs : dict
            Keyword arguments for controlling the behavior of the approximation.
        """
        supported_methods = {'fd': FiniteDifference}

        if method not in supported_methods:
            msg = 'Method "{}" is not supported, method must be one of {}'
            raise ValueError(msg.format(method, supported_methods.keys()))

        if method not in self._approx_schemes:
            self._approx_schemes[method] = supported_methods[method]()

        pattern_matches = self._find_partial_matches(of, wrt)

        for of_bundle, wrt_bundle in product(*pattern_matches):
            of_pattern, of_matches = of_bundle
            wrt_pattern, wrt_out, wrt_in = wrt_bundle
            if not of_matches:
                raise ValueError('No matches were found for of="{}"'.format(of_pattern))
            if not (wrt_out or wrt_in):
                raise ValueError('No matches were found for wrt="{}"'.format(wrt_pattern))

            for type_, wrt_matches in [('output', wrt_out), ('input', wrt_in)]:
                for rel_key in product(of_matches, wrt_matches):
                    meta_changes = {
                        'method': method,
                        'type': type_
                    }
                    abs_key = rel_key2abs_key(self, rel_key)
                    meta = self._subjacs_info.get(abs_key, SUBJAC_META_DEFAULTS.copy())
                    meta.update(meta_changes)
                    meta.update(kwargs)
                    self._subjacs_info[abs_key] = meta

    def declare_partials(self, of, wrt, dependent=True,
                         rows=None, cols=None, val=None):
        """
        Store subjacobian metadata for later use.

        Parameters
        ----------
        of : str or list of str
            The name of the residual(s) that derivatives are being computed for.
            May also contain a glob pattern.
        wrt : str or list of str
            The name of the variables that derivatives are taken with respect to.
            This can contain the name of any input or output variable.
            May also contain a glob pattern.
        dependent : bool(True)
            If False, specifies no dependence between the output(s) and the
            input(s). This is only necessary in the case of a sparse global
            jacobian, because if 'dependent=False' is not specified and
            set_subjac_info is not called for a given pair, then a dense
            matrix of zeros will be allocated in the sparse global jacobian
            for that pair.  In the case of a dense global jacobian it doesn't
            matter because the space for a dense subjac will always be
            allocated for every pair.
        rows : ndarray of int or None
            Row indices for each nonzero entry.  For sparse subjacobians only.
        cols : ndarray of int or None
            Column indices for each nonzero entry.  For sparse subjacobians only.
        val : float or ndarray of float or scipy.sparse
            Value of subjacobian.  If rows and cols are not None, this will
            contain the values found at each (row, col) location in the subjac.
        """
        # If only one of rows/cols is specified
        if (rows is None) ^ (cols is None):
            raise ValueError('If one of rows/cols is specified, then both must be specified')

        if val is not None and not issparse(val):
            val = np.atleast_1d(val)
            # np.promote_types  will choose the smallest dtype that can contain both arguments
            safe_dtype = np.promote_types(val.dtype, float)
            val = val.astype(safe_dtype, copy=False)

        if rows is not None:
            if isinstance(rows, (list, tuple, Iterable)):
                rows = np.array(rows, dtype=int)
            if isinstance(cols, (list, tuple, Iterable)):
                cols = np.array(cols, dtype=int)

            if rows.shape != cols.shape:
                raise ValueError('rows and cols must have the same shape,'
                                 ' rows: {}, cols: {}'.format(rows.shape, cols.shape))

            if val is not None and val.shape != (1,) and rows.shape != val.shape:
                raise ValueError('If rows and cols are specified, val must be a scalar or have the '
                                 'same shape, val: {}, rows/cols: {}'.format(val.shape, rows.shape))

        pattern_matches = self._find_partial_matches(of, wrt)

        multiple_items = False

        for of_bundle, wrt_bundle in product(*pattern_matches):
            of_pattern, of_matches = of_bundle
            wrt_pattern, wrt_out, wrt_in = wrt_bundle
            if not of_matches:
                raise ValueError('No matches were found for of="{}"'.format(of_pattern))
            if not (wrt_out or wrt_in):
                raise ValueError('No matches were found for wrt="{}"'.format(wrt_pattern))

            make_copies = (multiple_items
                           or len(of_matches) > 1
                           or (len(wrt_in) + len(wrt_out)) > 1)
            # Setting this to true means that future loop iterations (i.e. if there are multiple
            # items in either of or wrt) will make copies.
            multiple_items = True

            for type_, wrt_matches in [('output', wrt_out), ('input', wrt_in)]:
                for rel_key in product(of_matches, wrt_matches):
                    meta_changes = {
                        'rows': rows,
                        'cols': cols,
                        'value': deepcopy(val) if make_copies else val,
                        'dependent': dependent,
                        'type': type_
                    }
                    abs_key = rel_key2abs_key(self, rel_key)
                    meta = self._subjacs_info.get(abs_key, SUBJAC_META_DEFAULTS.copy())
                    meta.update(meta_changes)
                    self._check_partials_meta(abs_key, meta)
                    self._subjacs_info[abs_key] = meta

    def _find_partial_matches(self, of, wrt):
        """
        Find all partial derivative matches from of and wrt.

        Parameters
        ----------
        of : str or list of str
            The relative name of the residual(s) that derivatives are being computed for.
            May also contain a glob pattern.
        wrt : str or list of str
            The relative name of the variables that derivatives are taken with respect to.
            This can contain the name of any input or output variable.
            May also contain a glob pattern.

        Returns
        -------
        tuple(list, list)
            Pair of lists containing pattern matches (if any). Returns (of_matches, wrt_matches)
            where of_matches is a list of tuples (pattern, matches) and wrt_matches is a list of
            tuples (pattern, output_matches, input_matches).
        """
        of_list = [of] if isinstance(of, string_types) else of
        wrt_list = [wrt] if isinstance(wrt, string_types) else wrt
        glob_patterns = {'*', '?', '['}
        outs = self._var_allprocs_prom2abs_list['output']
        ins = self._var_allprocs_prom2abs_list['input']

        def find_matches(pattern, var_list):
            if glob_patterns.intersection(pattern):
                return [name for name in var_list if fnmatchcase(name, pattern)]
            elif pattern in var_list:
                return [pattern]
            return []

        of_pattern_matches = [(pattern, find_matches(pattern, outs)) for pattern in of_list]
        wrt_pattern_matches = [(pattern, find_matches(pattern, outs), find_matches(pattern, ins))
                               for pattern in wrt_list]
        return of_pattern_matches, wrt_pattern_matches

    def _check_partials_meta(self, abs_key, meta):
        """
        Check a given partial derivative and metadata for the correct shapes.

        Parameters
        ----------
        abs_key : tuple(str,str)
            The of/wrt pair (given absolute names) defining the partial derivative.
        meta : dict
            Metadata dictionary from declare_partials.
        """
        of, wrt = abs_key2rel_key(self, abs_key)
        if meta['dependent']:
            out_size = np.prod(self._var_abs2data_io[abs_key[0]]['metadata']['shape'])
            in_size = np.prod(self._var_abs2data_io[abs_key[1]]['metadata']['shape'])
            rows = meta['rows']
            cols = meta['cols']
            if rows is not None:
                if rows.min() < 0:
                    msg = '{}: d({})/d({}): row indices must be non-negative'
                    raise ValueError(msg.format(self.pathname, of, wrt))
                if cols.min() < 0:
                    msg = '{}: d({})/d({}): col indices must be non-negative'
                    raise ValueError(msg.format(self.pathname, of, wrt))
                if rows.max() >= out_size or cols.max() >= in_size:
                    msg = '{}: d({})/d({}): Expected {}x{} but declared at least {}x{}'
                    raise ValueError(msg.format(
                        self.pathname, of, wrt,
                        out_size, in_size,
                        rows.max() + 1, cols.max() + 1))
            elif meta['value'] is not None:
                val = meta['value']
                val_shape = val.shape
                if len(val_shape) == 1:
                    val_out, val_in = val_shape[0], 1
                else:
                    val_out, val_in = val.shape
                if val_out > out_size or val_in > in_size:
                    msg = '{}: d({})/d({}): Expected {}x{} but val is {}x{}'
                    raise ValueError(msg.format(
                        self.pathname, of, wrt,
                        out_size, in_size,
                        val_out, val_in))

    def _set_partials_meta(self):
        """
        Set subjacobian info into our jacobian.
        """
        with self.jacobian_context() as J:
            for key, meta in iteritems(self._subjacs_info):
                self._check_partials_meta(key, meta)
                J._set_partials_meta(key, meta)

                method = meta.get('method', False)
                if method and meta['dependent']:
                    self._approx_schemes[method].add_approximation(key, meta)

        for approx in self._approx_schemes:
            approx._init_approximations()

    def _setup_partials(self):
        """
        Set up partial derivative sparsity structures and approximation schemes.
        """
        self.initialize_partials()

    def _setup_vector(self, vectors, vector_var_ids, use_ref_vector):
        r"""
        Add this vector and assign sub_vectors to subsystems.

        Sets the following attributes:

        - _vectors
        - _vector_transfers
        - _inputs*
        - _outputs*
        - _residuals*
        - _transfers*

        \* If vec_name is 'nonlinear'

        Parameters
        ----------
        vectors : {'input': <Vector>, 'output': <Vector>, 'residual': <Vector>}
            <Vector> objects corresponding to 'name'.
        vector_var_ids : ndarray[:]
            integer array of all relevant variables for this vector.
        use_ref_vector : bool
            if True, allocate vectors to store ref. values.
        """
        super(Component, self)._setup_vector(vectors, vector_var_ids,
                                             use_ref_vector)

        # Components must load their initial input and output values into the
        # vectors.

        # Note: It's possible for meta['value'] to not match
        #       meta['shape'], and input and output vectors are sized according
        #       to shape, so if, for example, value is not specified it
        #       defaults to 1.0 and the shape can be anything, resulting in the
        #       value of 1.0 being broadcast into all values in the vector
        #       that were allocated according to the shape.
        if vectors['input']._name is 'nonlinear':
            inputs = self._inputs
            outputs = self._outputs
            abs2data = self._var_abs2data_io

            for name in self._var_abs_names['input']:
                inputs[abs2data[name]['rel']] = abs2data[name]['metadata']['value']

            # inputs are nonlinear, so are outputs
            for name in self._var_abs_names['output']:
                outputs[abs2data[name]['rel']] = abs2data[name]['metadata']['value']

    def _setup_variables(self):
        """
        Compute variable dict/list for variables on the current processor.

        Sets the following attributes:
            _var_abs2data_io
            _var_abs_names
            _var_allprocs_prom2abs_list

        Returns
        -------
        {'input': [str, ...], 'output': [str, ...]}
            List of absolute names of owned variables existing on current proc.
        """
        if self._first_setup:
            self._first_setup = False
        else:
            self._var_rel_names = {'input': [], 'output': []}
            self._var_rel2data_io = {}

        self.initialize_variables()

        # Now that we know the pathname, create _var_abs_names from _var_rel_names.
        for type_ in ['input', 'output']:
            abs_names = []
            allprocs_prom2abs_list = {}
            for name in self._var_rel_names[type_]:
                abs_name = rel_name2abs_name(self, name)
                abs_names.append(abs_name)
                allprocs_prom2abs_list[name] = [abs_name]
            self._var_abs_names[type_] = abs_names
            self._var_allprocs_prom2abs_list[type_] = allprocs_prom2abs_list

        # Now that we know the pathname, create _var_abs2data_io from _var_rel2data_io.
        abs2data_io = {}
        for name, data in iteritems(self._var_rel2data_io):
            abs_name = rel_name2abs_name(self, name)
            abs2data_io[abs_name] = data
        self._var_abs2data_io = abs2data_io

        # If this is a component, myproc names = allprocs names

        # We use allprocs_abs_names to count the total number of allprocs variables
        # and put it in _var_allprocs_idx_range.
        for type_ in ['input', 'output']:
            self._var_allprocs_idx_range[type_] = [0, len(self._var_abs_names[type_])]

        return self._var_abs_names, self._var_rel_names

    def _setup_var_indices(self):
        """
        Compute the global index range for variables on all processors.

        Computes the following attributes:
            _var_allprocs_idx_range
        """
        abs2idx = self._assembler._var_allprocs_abs2idx_io
        for type_ in ['input', 'output']:
            idxs = [abs2idx[name] for name in self._var_abs_names[type_]]
            if idxs:
                self._var_allprocs_idx_range[type_][0] = np.min(idxs)
                self._var_allprocs_idx_range[type_][1] = np.max(idxs) + 1
            else:
                self._var_allprocs_idx_range[type_][0] = 0
                self._var_allprocs_idx_range[type_][1] = 0<|MERGE_RESOLUTION|>--- conflicted
+++ resolved
@@ -9,13 +9,8 @@
 
 from fnmatch import fnmatchcase
 import numpy as np
-<<<<<<< HEAD
-from itertools import product, chain
+from itertools import product
 from six import string_types, iteritems, itervalues
-=======
-from itertools import product
-from six import string_types, iteritems
->>>>>>> 89ddcaa5
 from scipy.sparse import issparse
 from copy import deepcopy
 from collections import OrderedDict, Iterable
