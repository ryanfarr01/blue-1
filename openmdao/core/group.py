--- conflicted
+++ resolved
@@ -1,14 +1,8 @@
 """Define the Group class."""
 from __future__ import division
 
-<<<<<<< HEAD
 from six import iteritems, string_types
 from collections import Iterable
-import warnings
-=======
-import numpy
-from six import iteritems
->>>>>>> 67518755
 
 import numpy as np
 
