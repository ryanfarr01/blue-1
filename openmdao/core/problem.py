--- conflicted
+++ resolved
@@ -251,15 +251,9 @@
               mode='auto'):
         """Set up everything (model, assembler, vector, solvers, drivers).
 
-<<<<<<< HEAD
-        Args
-        ----
+        Parameters
+        ----------
         vector_class : type
-=======
-        Parameters
-        ----------
-        vector_class : type (DefaultVector)
->>>>>>> 30c2a03e
             reference to an actual <Vector> class; not an instance.
         check : boolean
             whether to run error check after setup is complete.
