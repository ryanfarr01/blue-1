--- conflicted
+++ resolved
@@ -189,16 +189,10 @@
 
         if args['global_jac']:
 
-<<<<<<< HEAD
             # Deprecated test won't work with AssembledJacobian because it defines an apply_linear.
-            if args['component_class'] == 'deprecated':
-                raise SkipTest('AssembledJacobian not suppported in Deprecated Cycle test.')
-=======
-            # Deprecated test won't work with GlobalJacobian because it defines an apply_linear.
-            # Explicit cycle test won't work with GlobalJacobian because it defines a compute_jacvec_product.
+            # Explicit cycle test won't work with AssembledJacobian because it defines a compute_jacvec_product.
             if args['component_class'] in ['deprecated', 'explicit']:
-                raise SkipTest('GlobalJacobian not suppported in Deprecated Cycle test.')
->>>>>>> e6182734
+                raise SkipTest('AssembledJacobian not suppported in Cycle test.')
 
             jacobian_type = args['jacobian_type']
             if jacobian_type == 'dense':
