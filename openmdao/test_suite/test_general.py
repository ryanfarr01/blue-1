--- conflicted
+++ resolved
@@ -71,12 +71,6 @@
             )
             prob.root.ln_solver = ScipyIterativeSolver(
                 maxiter=200, atol=1e-10, rtol=1e-10)
-<<<<<<< HEAD
-            if derivatives == 'dense':
-                prob.root.jacobian = DenseJacobian()
-            prob.root.setup_jacobians()
-=======
->>>>>>> dcf042f8
             prob.root.suppress_solver_output = True
 
             fail, rele, abse = prob.run()
