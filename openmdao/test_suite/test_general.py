from __future__ import division, print_function

import itertools
import unittest
from six.moves import range
import numpy

from openmdao.test_suite.components.implicit_components \
    import TestImplCompNondLinear
from openmdao.test_suite.components.explicit_components \
    import TestExplCompNondLinear
from openmdao.test_suite.groups.group import TestGroupFlat
from openmdao.api import Problem
from openmdao.api import DefaultVector, NewtonSolver, ScipyIterativeSolver
from openmdao.api import GlobalJacobian, DenseMatrix, CooMatrix, CsrMatrix

try:
    from openmdao.vectors.petsc_vector import PETScVector
except ImportError:
    PETScVector = None

from nose_parameterized import parameterized


def custom_name(testcase_func, param_num, param):
    return ''.join(('test_',
                    '_'.join(p.__name__ for p in param.args[:2]),
                    '_',
                    '_'.join(str(p) for p in param.args[2:]))
                   )


class CompTestCaseBase(unittest.TestCase):
    """The TestCase that actually runs all of the cases inherits from this."""

    @parameterized.expand(itertools.product(
        [TestImplCompNondLinear, TestExplCompNondLinear],
        [DefaultVector, PETScVector] if PETScVector else [DefaultVector],
        ['implicit', 'explicit'],
        [True, False],
        ['matvec', 'dense', 'sparse-coo', 'sparse-csr'],
        ['array', 'sparse', 'aij'],
        range(1, 3),
        range(1, 3),
        [(1,), (2,), (2, 1), (1, 2)],
    ), testcase_func_name=custom_name)
    def test_openmdao(self, component, vector, connection_type, global_jac, jacobian_type,
                      partial_type, num_var, num_comp, var_shape):

        group = TestGroupFlat(num_comp=num_comp, num_var=num_var,
                              var_shape=var_shape,
                              connection_type=connection_type,
                              jacobian_type=jacobian_type,
                              partial_type=partial_type,
                              component=component,
                              )
<<<<<<< HEAD
        prob = Problem(group).setup(vector)
=======
        prob = Problem(group).setup(Vector, check=False)
>>>>>>> 338fdbf9

        if global_jac:
            if jacobian_type == 'dense':
                prob.root.jacobian = GlobalJacobian(Matrix=DenseMatrix)
            elif jacobian_type == 'sparse-coo':
                prob.root.jacobian = GlobalJacobian(Matrix=CooMatrix)
            elif jacobian_type == 'sparse-csr':
                prob.root.jacobian = GlobalJacobian(Matrix=CsrMatrix)

        prob.root.nl_solver = NewtonSolver(
            subsolvers={'linear': ScipyIterativeSolver(
                maxiter=100,
            )}
        )
        prob.root.ln_solver = ScipyIterativeSolver(
            maxiter=200, atol=1e-10, rtol=1e-10)
        prob.root.suppress_solver_output = True

        fail, rele, abse = prob.run()
        if fail:
            self.fail('Problem run failed: re %f ; ae %f' % (rele, abse))

        # Setup for the 4 tests that follow
        size = numpy.prod(var_shape)
        work = prob.root._vectors['output']['']._clone()
        work.set_const(1.0)
        if component == TestImplCompNondLinear:
            val = 1 - 0.01 + 0.01 * size * num_var * num_comp
        elif component == TestExplCompNondLinear:
            val = 1 - 0.01 * size * num_var * (num_comp - 1)

        # 1. fwd apply_linear test
        prob.root._vectors['output'][''].set_const(1.0)
        prob.root._apply_linear([''], 'fwd')
        prob.root._vectors['residual'][''].add_scal_vec(-val, work)
        self.assertAlmostEqual(
            prob.root._vectors['residual'][''].get_norm(), 0)

        # 2. rev apply_linear test
        prob.root._vectors['residual'][''].set_const(1.0)
        prob.root._apply_linear([''], 'rev')
        prob.root._vectors['output'][''].add_scal_vec(-val, work)
        self.assertAlmostEqual(
            prob.root._vectors['output'][''].get_norm(), 0)

        # 3. fwd solve_linear test
        prob.root._vectors['output'][''].set_const(0.0)
        prob.root._vectors['residual'][''].set_const(val)
        prob.root._solve_linear([''], 'fwd')
        prob.root._vectors['output'][''] -= work
        self.assertAlmostEqual(
            prob.root._vectors['output'][''].get_norm(), 0, delta=1e-2)

        # 4. rev solve_linear test
        prob.root._vectors['residual'][''].set_const(0.0)
        prob.root._vectors['output'][''].set_const(val)
        prob.root._solve_linear([''], 'rev')
        prob.root._vectors['residual'][''] -= work
        self.assertAlmostEqual(
            prob.root._vectors['residual'][''].get_norm(), 0, delta=1e-2)<|MERGE_RESOLUTION|>--- conflicted
+++ resolved
@@ -54,11 +54,7 @@
                               partial_type=partial_type,
                               component=component,
                               )
-<<<<<<< HEAD
-        prob = Problem(group).setup(vector)
-=======
-        prob = Problem(group).setup(Vector, check=False)
->>>>>>> 338fdbf9
+        prob = Problem(group).setup(vector, check=False)
 
         if global_jac:
             if jacobian_type == 'dense':
