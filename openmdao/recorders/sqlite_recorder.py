"""Class definition for SqliteRecorder, which provides dictionary backed by SQLite"""

from collections import OrderedDict
from sqlitedict import SqliteDict

import sqlite3
import numpy as np

from openmdao.recorders.base_recorder import BaseRecorder

from openmdao.core.driver import Driver
from openmdao.core.system import System
from openmdao.solvers.solver import Solver

# from openmdao.util.record_util import format_iteration_coordinate

# from openmdao.devtools.partition_tree_n2 import get_model_viewer_data

from six import iteritems



import sqlite3
import numpy as np
import io


# this basically defines a special type of variable that can be written and read from a sqlite data base.
#  the type is called "array"
def adapt_array(arr):
    """
    http://stackoverflow.com/a/31312102/190597 (SoulNibbler)
    """
    out = io.BytesIO()
    np.save(out, arr)
    out.seek(0)
    return sqlite3.Binary(out.read())

def convert_array(text):
    out = io.BytesIO(text)
    out.seek(0)
    return np.load(out)


# Converts np.array to TEXT when inserting
sqlite3.register_adapter(np.ndarray, adapt_array)

# Converts TEXT to np.array when selecting
sqlite3.register_converter("array", convert_array)


# from openmdao.core.mpi_wrap import MPI

format_version = 1

class SqliteRecorder(BaseRecorder):
    """ Recorder that saves cases in an SQLite dictionary.

    Args
    ----
    sqlite_dict_args : dict
        Dictionary lf any additional arguments for the SQL db.

    Options
    -------
    options['record_metadata'] :  bool(True)
        Tells recorder whether to record variable attribute metadata.
    options['record_unknowns'] :  bool(True)
        Tells recorder whether to record the unknowns vector.
    options['record_params'] :  bool(False)
        Tells recorder whether to record the params vector.
    options['record_resids'] :  bool(False)
        Tells recorder whether to record the ressiduals vector.
    options['record_derivs'] :  bool(True)
        Tells recorder whether to record derivatives that are requested by a `Driver`.
    options['includes'] :  list of strings
        Patterns for variables to include in recording.
    options['excludes'] :  list of strings
        Patterns for variables to exclude in recording (processed after includes).
    """

    def __init__(self, out, **sqlite_dict_args):
        super(SqliteRecorder, self).__init__()

        self.model_viewer_data = None

        # self._counter = None # maybe later
        self._counter = 0 

        # if MPI and MPI.COMM_WORLD.rank > 0 :
        #     self._open_close_sqlitedict = False
        # else:
        #     self._open_close_sqlitedict = True


        self._open_close_sqlitedict = True

        # self.con = None # sqlite connection

        # might have to do autocommit. Need to investigate
        self.con = sqlite3.connect(out, detect_types=sqlite3.PARSE_DECLTYPES)
        # Create the table for iterations for a driver
        # The primary key gets filled in automatically. It can be our "counter" that John wants. It gets incremented by 1
        #   for each write of a record to this table
        self.con.execute("CREATE TABLE driver_iterations(id INTEGER PRIMARY KEY, iteration_coordinate TEXT, driver_values array)")
        self.con.execute("CREATE TABLE system_iterations(id INTEGER PRIMARY KEY, iteration_coordinate TEXT, system_values array)")
        self.con.execute("CREATE TABLE solver_iterations(id INTEGER PRIMARY KEY, iteration_coordinate TEXT, solver_values array)")

        # if self._open_close_sqlitedict:
        #     sqlite_dict_args.setdefault('autocommit', True)
        #     # self.out_metadata = SqliteDict(filename=out, flag='n', tablename='metadata', **sqlite_dict_args)
        #     # self.out_metadata['format_version'] = format_version
            
        #     #self.con.close()

        #     # self.out_iterations = SqliteDict(filename=out, flag='w', tablename='system_iterations', **sqlite_dict_args)
        #     # self.out_driver_iterations = SqliteDict(filename=out, flag='w', tablename='driver_iterations', **sqlite_dict_args)
        #     # self.out_iterations = SqliteDict(filename=out, flag='w', tablename='solver_iterations', **sqlite_dict_args)
        #     # self.out_derivs = SqliteDict(filename=out, flag='w', tablename='derivs', **sqlite_dict_args)

        # else:
        #     self.out_metadata = None
        #     self.out_iterations = None
        #     self.out_derivs = None

    def startup(self):
        super(SqliteRecorder, self).startup()

        # Need this for use when recording the metadata
        # Can't do this in the record_metadata method because it only gets
        #   called for rank 0 when running in parallel and so the MPI gather
        #   that is called in that function won't work. All processes
        #   need to participate in that collective call

        self._counter = 0 

        # self.model_viewer_data = get_model_viewer_data(group)

    def record_metadata(self, group):
        """Stores the metadata of the given group in a sqlite file using
        the variable name for the key.

        Args
        ----
        group : `System`
            `System` containing vectors
        """

        if MPI and MPI.COMM_WORLD.rank > 0 :
            raise RuntimeError("not rank 0")
        else:
            # params = group.params.iteritems()
            # #resids = group.resids.iteritems()
            # unknowns = group.unknowns.iteritems()
            # self.out_metadata['Parameters'] = dict(params)
            # self.out_metadata['Unknowns'] = dict(unknowns)
            # self.out_metadata['system_metadata'] = group.metadata
            # self.out_metadata['model_viewer_data'] = self.model_viewer_data
            pass


    def record_iteration(self, object_requesting_recording ):
        """
        Stores the provided data in the sqlite file using the iteration
        coordinate for the key.
        """

        #self._counter += 1 # I don't think we need this because we can use the primary key feature of sqlite

        # Record an iteration from a Driver
        if isinstance(object_requesting_recording,Driver):
            self.record_iteration_driver(object_requesting_recording)

        elif isinstance(object_requesting_recording, System):
            self.record_iteration_system(object_requesting_recording)

        elif isinstance(object_requesting_recording, Solver):
            self.record_iteration_solver(object_requesting_recording)

        else:
            print ("YOU CAN'T ATTACH A RECORDER TO THIS OBJECT")


    def record_iteration_driver(self, object_requesting_recording):
            dtype_tuples = []

<<<<<<< HEAD
    # def record_iteration(self, params, unknowns, resids, metadata):
    def record_iteration(self, object_requesting_recording, metadata ):  ###### this is the one to look at Keith!
        """
        Stores the provided data in the sqlite file using the iteration
        coordinate for the key.
=======
            #We will go through the recording options of Driver to construct the entry to be inserted.
            if self.options['record_desvars']:
                # Just an example of the syntax for creating a numpy structured array
                # arr = np.zeros((1,), dtype=[('dv_x','(5,)f8'),('dv_y','(10,)f8')])
>>>>>>> 83e7ef4b

                design_vars = object_requesting_recording.get_design_var_values()
                # This returns a dict of names and values. Use this to build up the tuples of
                #   used for the dtypes in the creation of the numpy structured array we want to write to sqlite
                for name, value in iteritems(design_vars):
                    tple = ('design_var.' + name, '({},)f8'.format(len(value)) )
                    dtype_tuples.append(tple)

            if self.options['record_responses']:
                responses = object_requesting_recording.get_response_values()

                for name, value in iteritems(responses):
                    tple = ('response.' + name, '({},)f8'.format(len(value)))
                    dtype_tuples.append(tple)

            if self.options['record_objectives']:
                objectives = object_requesting_recording.get_objective_values()

                for name, value in iteritems(objectives):
                    tple = ('objective.' + name, '({},)f8'.format(len(value)))
                    dtype_tuples.append(tple)

            if self.options['record_constraints']:
                constraints = object_requesting_recording.get_constraint_values()

                for name, value in iteritems(constraints):
                    tple = ('constraint.' + name, '({},)f8'.format(len(value)))
                    dtype_tuples.append(tple)

            print("DTYPE_TUPLES: ", dtype_tuples)

            driver_values = np.zeros((1,), dtype=dtype_tuples)

            # Write the actual values to this array
            if self.options['record_desvars']:
                for name, value in iteritems(design_vars):
                    driver_values['design_var.' + name] = value
            if self.options['record_responses']:
                for name, value in iteritems(responses):
                    driver_values['response.' + name] = value
            if self.options['record_objectives']:
                for name, value in iteritems(objectives):
                    driver_values['objective.' + name] = value
            if self.options['record_constraints']:
                for name, value in iteritems(constraints):
                    driver_values['constraint.' + name] = value

            print("DRIVER VALUES:", driver_values)
            # Write this mega array to the database
            self.con.execute("INSERT INTO driver_iterations(iteration_coordinate,driver_values) VALUES(?,?)",
                 ("foobar1/1", driver_values))

    def record_iteration_system(self, object_requesting_recording):
        # Record an iteration from a System
        if isinstance(object_requesting_recording, System):
            dtype_tuples = []

            # We will go through the recording options of Driver to construct the entry to be inserted.
            if self.options['record_inputs']:
                inputs = object_requesting_recording.get_inputs()
                for name, value in iteritems(design_vars):
                    tple = ('input.' + name, '({},)f8'.format(len(value)))
                    dtype_tuples.append(tple)

            if self.options['record_outputs']:
                outputs = object_requesting_recording.get_outputs()
                for name, value in iteritems(ouputs):
                    tple = ('output.' + name, '({},)f8'.format(len(value)))
                    dtype_tuples.append(tple)

            if self.options['record_residuals']:
                residuals = object_requesting_recording.get_residuals()
                for name, value in iteritems(residuals):
                    tple = ('residual.' + name, '({},)f8'.format(len(value)))
                    dtype_tuples.append(tple)

            if self.options['record_derivatives']:
                derivatives = object_requesting_recording.get_derivatives()
                for name, value in iteritems(derivatives):
                    tple = ('derivative.' + name, '({},)f8'.format(len(value)))
                    dtype_tuples.append(tple)

            print("DTYPE_TUPLES: ", dtype_tuples)

            # Create the mega array that we will write to the database
            # All of this needs to be looked into to be optimized !!
            system_values = np.zeros((1,), dtype=dtype_tuples)

            # Write the actual values to this array
            # Wish we didn't have to loop through this twice
            if self.options['record_inputs']:
                for name, value in iteritems(inputs):
                    system_values['input.' + name] = value
            if self.options['record_outputs']:
                for name, value in iteritems(outputs):
                    system_values['output.' + name] = value
            if self.options['record_residuals']:
                for name, value in iteritems(residuals):
                    system_values['residual.' + name] = value
            if self.options['record_derivatives']:
                for name, value in iteritems(derivatives):
                    system_values['derivative.' + name] = value

            print("SYSTEM VALUES:", system_values)
            # Write this mega array to the database
            self.con.execute("INSERT INTO system_iterations(iteration_coordinate,driver_values) VALUES(?,?)",
                             ("foobar1/1", system_values))

    def record_iteration_solver(self, object_requesting_recording):
            dtype_tuples = []

            # We will go through the recording options of Driver to construct the entry to be inserted.
            if self.options['record_abs_error']:
                abs_errors = object_requesting_recording.get_abs_error()

                for name, value in iteritems(abs_errors):
                    tple = ('abs_error.' + name, '({},)f8'.format(len(value)))
                    dtype_tuples.append(tple)

            if self.options['record_rel_error']:
                rel_errors = object_requesting_recording.get_rel_error()

                for name, value in iteritems(rel_errors):
                    tple = ('rel_error.' + name, '({},)f8'.format(len(value)))
                    dtype_tuples.append(tple)

            if self.options['record_output']:
                outputs = object_requesting_recording.get_output()

                for name, value in iteritems(outputs):
                    tple = ('output.' + name, '({},)f8'.format(len(value)))
                    dtype_tuples.append(tple)

            if self.options['record_solver_residuals']:
                residuals = object_requesting_recording.get_residuals()

                for name, value in iteritems(residuals):
                    tple = ('residual.' + name, '({},)f8'.format(len(value)))
                    dtype_tuples.append(tple)

            print("DTYPE_TUPLES: ", dtype_tuples)

            # Create the mega array that we will write to the database
            # All of this needs to be looked into to be optimized !!
            driver_values = np.zeros((1,), dtype=dtype_tuples)

            # Write the actual values to this array
            # Wish we didn't have to loop through this twice
            if self.options['record_abs_error']:
                for name, value in iteritems(abs_errors):
                    solver_values['abs_error.' + name] = value
            if self.options['record_rel_error']:
                for name, value in iteritems(rel_errors):
                    solver_values['rel_error.' + name] = value
            if self.options['record_output']:
                for name, value in iteritems(outputs):
                    solver_values['output.' + name] = value
            if self.options['record_solver_residuals']:
                for name, value in iteritems(residuals):
                    solver_values['residual.' + name] = value

            print("SOLVER VALUES:", driver_values)
            # Write this mega array to the database
            self.con.execute("INSERT INTO solver_iterations(iteration_coordinate,solver_values) VALUES(?,?)",
                             ("foobar1/1", solver_values))



    # def record_derivatives(self, derivs, metadata):
    #     """Writes the derivatives that were calculated for the driver.
    #
    #     Args
    #     ----
    #     derivs : dict or ndarray depending on the optimizer
    #         Dictionary containing derivatives
    #
    #     metadata : dict, optional
    #         Dictionary containing execution metadata (e.g. iteration coordinate).
    #     """
    #
    #     data = OrderedDict()
    #     iteration_coordinate = metadata['coord']
    #     timestamp = metadata['timestamp']
    #
    #     group_name = format_iteration_coordinate(iteration_coordinate)
    #
    #     data['timestamp'] = timestamp
    #     data['success'] = metadata['success']
    #     data['msg'] = metadata['msg']
    #     data['Derivatives'] = derivs
    #
    #     self.out_derivs[group_name] = data

    def close(self):
        """Closes `out`"""


        self.con.close() # Not completely sure if it is this simple.

        # if self._open_close_sqlitedict:
        #     # if self.out_metadata is not None:
        #     #     self.out_metadata.close()
        #     #     self.out_metadata = None
        #     if self.out_driver_iterations is not None:
        #         self.out_driver_iterations.close()
        #         self.out_driver_iterations = None
        #     # if self.out_derivs is not None:
        #     #     self.out_derivs.close()
        #     #     self.out_derivs = None<|MERGE_RESOLUTION|>--- conflicted
+++ resolved
@@ -159,7 +159,7 @@
             pass
 
 
-    def record_iteration(self, object_requesting_recording ):
+    def record_iteration(self, object_requesting_recording, metadata ):
         """
         Stores the provided data in the sqlite file using the iteration
         coordinate for the key.
@@ -169,86 +169,78 @@
 
         # Record an iteration from a Driver
         if isinstance(object_requesting_recording,Driver):
-            self.record_iteration_driver(object_requesting_recording)
+            self.record_iteration_driver(object_requesting_recording, metadata)
 
         elif isinstance(object_requesting_recording, System):
-            self.record_iteration_system(object_requesting_recording)
+            self.record_iteration_system(object_requesting_recording, metadata)
 
         elif isinstance(object_requesting_recording, Solver):
-            self.record_iteration_solver(object_requesting_recording)
+            self.record_iteration_solver(object_requesting_recording, metadata)
 
         else:
             print ("YOU CAN'T ATTACH A RECORDER TO THIS OBJECT")
 
 
-    def record_iteration_driver(self, object_requesting_recording):
-            dtype_tuples = []
-
-<<<<<<< HEAD
-    # def record_iteration(self, params, unknowns, resids, metadata):
-    def record_iteration(self, object_requesting_recording, metadata ):  ###### this is the one to look at Keith!
-        """
-        Stores the provided data in the sqlite file using the iteration
-        coordinate for the key.
-=======
-            #We will go through the recording options of Driver to construct the entry to be inserted.
-            if self.options['record_desvars']:
-                # Just an example of the syntax for creating a numpy structured array
-                # arr = np.zeros((1,), dtype=[('dv_x','(5,)f8'),('dv_y','(10,)f8')])
->>>>>>> 83e7ef4b
-
-                design_vars = object_requesting_recording.get_design_var_values()
-                # This returns a dict of names and values. Use this to build up the tuples of
-                #   used for the dtypes in the creation of the numpy structured array we want to write to sqlite
-                for name, value in iteritems(design_vars):
-                    tple = ('design_var.' + name, '({},)f8'.format(len(value)) )
-                    dtype_tuples.append(tple)
-
-            if self.options['record_responses']:
-                responses = object_requesting_recording.get_response_values()
-
-                for name, value in iteritems(responses):
-                    tple = ('response.' + name, '({},)f8'.format(len(value)))
-                    dtype_tuples.append(tple)
-
-            if self.options['record_objectives']:
-                objectives = object_requesting_recording.get_objective_values()
-
-                for name, value in iteritems(objectives):
-                    tple = ('objective.' + name, '({},)f8'.format(len(value)))
-                    dtype_tuples.append(tple)
-
-            if self.options['record_constraints']:
-                constraints = object_requesting_recording.get_constraint_values()
-
-                for name, value in iteritems(constraints):
-                    tple = ('constraint.' + name, '({},)f8'.format(len(value)))
-                    dtype_tuples.append(tple)
-
-            print("DTYPE_TUPLES: ", dtype_tuples)
-
-            driver_values = np.zeros((1,), dtype=dtype_tuples)
-
-            # Write the actual values to this array
-            if self.options['record_desvars']:
-                for name, value in iteritems(design_vars):
-                    driver_values['design_var.' + name] = value
-            if self.options['record_responses']:
-                for name, value in iteritems(responses):
-                    driver_values['response.' + name] = value
-            if self.options['record_objectives']:
-                for name, value in iteritems(objectives):
-                    driver_values['objective.' + name] = value
-            if self.options['record_constraints']:
-                for name, value in iteritems(constraints):
-                    driver_values['constraint.' + name] = value
-
-            print("DRIVER VALUES:", driver_values)
-            # Write this mega array to the database
-            self.con.execute("INSERT INTO driver_iterations(iteration_coordinate,driver_values) VALUES(?,?)",
-                 ("foobar1/1", driver_values))
-
-    def record_iteration_system(self, object_requesting_recording):
+    def record_iteration_driver(self, object_requesting_recording, metadata):
+{            dtype_tuples = []
+
+        #We will go through the recording options of Driver to construct the entry to be inserted.
+        if self.options['record_desvars']:
+            # Just an example of the syntax for creating a numpy structured array
+            # arr = np.zeros((1,), dtype=[('dv_x','(5,)f8'),('dv_y','(10,)f8')])
+
+            design_vars = object_requesting_recording.get_design_var_values()
+            # This returns a dict of names and values. Use this to build up the tuples of
+            #   used for the dtypes in the creation of the numpy structured array we want to write to sqlite
+            for name, value in iteritems(design_vars):
+                tple = ('design_var.' + name, '({},)f8'.format(len(value)) )
+                dtype_tuples.append(tple)
+
+        if self.options['record_responses']:
+            responses = object_requesting_recording.get_response_values()
+
+            for name, value in iteritems(responses):
+                tple = ('response.' + name, '({},)f8'.format(len(value)))
+                dtype_tuples.append(tple)
+
+        if self.options['record_objectives']:
+            objectives = object_requesting_recording.get_objective_values()
+
+            for name, value in iteritems(objectives):
+                tple = ('objective.' + name, '({},)f8'.format(len(value)))
+                dtype_tuples.append(tple)
+
+        if self.options['record_constraints']:
+            constraints = object_requesting_recording.get_constraint_values()
+
+            for name, value in iteritems(constraints):
+                tple = ('constraint.' + name, '({},)f8'.format(len(value)))
+                dtype_tuples.append(tple)
+
+        print("DTYPE_TUPLES: ", dtype_tuples)
+
+        driver_values = np.zeros((1,), dtype=dtype_tuples)
+
+        # Write the actual values to this array
+        if self.options['record_desvars']:
+            for name, value in iteritems(design_vars):
+                driver_values['design_var.' + name] = value
+        if self.options['record_responses']:
+            for name, value in iteritems(responses):
+                driver_values['response.' + name] = value
+        if self.options['record_objectives']:
+            for name, value in iteritems(objectives):
+                driver_values['objective.' + name] = value
+        if self.options['record_constraints']:
+            for name, value in iteritems(constraints):
+                driver_values['constraint.' + name] = value
+
+        print("DRIVER VALUES:", driver_values)
+        # Write this mega array to the database
+        self.con.execute("INSERT INTO driver_iterations(iteration_coordinate,driver_values) VALUES(?,?)",
+             ("foobar1/1", driver_values))
+}
+    def record_iteration_system(self, object_requesting_recording, metadata):
         # Record an iteration from a System
         if isinstance(object_requesting_recording, System):
             dtype_tuples = []
@@ -304,7 +296,7 @@
             self.con.execute("INSERT INTO system_iterations(iteration_coordinate,driver_values) VALUES(?,?)",
                              ("foobar1/1", system_values))
 
-    def record_iteration_solver(self, object_requesting_recording):
+    def record_iteration_solver(self, object_requesting_recording, metadata):
             dtype_tuples = []
 
             # We will go through the recording options of Driver to construct the entry to be inserted.
@@ -340,7 +332,7 @@
 
             # Create the mega array that we will write to the database
             # All of this needs to be looked into to be optimized !!
-            driver_values = np.zeros((1,), dtype=dtype_tuples)
+            solver_values = np.zeros((1,), dtype=dtype_tuples)
 
             # Write the actual values to this array
             # Wish we didn't have to loop through this twice
@@ -357,6 +349,21 @@
                 for name, value in iteritems(residuals):
                     solver_values['residual.' + name] = value
 
+
+            if self.options['record_solver_residuals']:
+                residuals = object_requesting_recording.get_residuals()
+
+                for name, value in iteritems(residuals):
+                    tple = ('residual.' + name, '({},)f8'.format(len(value)))
+                    dtype_tuples.append(tple)
+                solver_values = np.zeros((1,), dtype=dtype_tuples)
+                for name, value in iteritems(residuals):
+                    solver_values['residual.' + name] = value
+
+
+
+
+
             print("SOLVER VALUES:", driver_values)
             # Write this mega array to the database
             self.con.execute("INSERT INTO solver_iterations(iteration_coordinate,solver_values) VALUES(?,?)",
