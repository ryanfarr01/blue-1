""" Unit tests for the SqliteCaseReader. """
from __future__ import print_function

import errno
import os
import unittest
from shutil import rmtree
from tempfile import mkdtemp, mkstemp

import numpy as np
from six import iteritems

from openmdao.test_suite.components.sellar import SellarDerivatives
from openmdao.api import Problem, Group, IndepVarComp, ExecComp, NonlinearBlockGS, ScipyKrylov, LinearBlockGS
from openmdao.recorders.sqlite_recorder import SqliteRecorder, format_version
from openmdao.recorders.case_reader import CaseReader
from openmdao.recorders.sqlite_reader import SqliteCaseReader
from openmdao.recorders.recording_iteration_stack import recording_iteration
from openmdao.test_suite.components.sellar import SellarDis1withDerivatives, \
    SellarDis2withDerivatives
from openmdao.utils.assert_utils import assert_rel_error
from openmdao.utils.general_utils import set_pyoptsparse_opt

try:
    from openmdao.drivers.pyoptsparse_driver import pyOptSparseDriver
except ImportError:
    pyOptSparseDriver = None

# Test that pyoptsparse SLSQP is a viable option
try:
    import pyoptsparse.pySLSQP.slsqp as slsqp
except ImportError:
    slsqp = None

# check that pyoptsparse is installed
# if it is, try to use SNOPT but fall back to SLSQP
OPT, OPTIMIZER = set_pyoptsparse_opt('SLSQP')
if OPTIMIZER:
    from openmdao.drivers.pyoptsparse_driver import pyOptSparseDriver
    optimizers = {'pyoptsparse': pyOptSparseDriver}


class TestSqliteCaseReader(unittest.TestCase):

    def setup_sellar_model_with_optimization(self):
        self.prob = Problem()
        self.prob.model = SellarDerivatives()

        optimizer = 'pyoptsparse'
        self.prob.driver = optimizers[optimizer]()

        self.prob.model.add_design_var('z', lower=np.array([-10.0, 0.0]),
                                   upper=np.array([10.0, 10.0]))
        self.prob.model.add_design_var('x', lower=0.0, upper=10.0)
        self.prob.model.add_objective('obj')
        self.prob.model.add_constraint('con1', upper=0.0)
        self.prob.model.add_constraint('con2', upper=0.0)
        self.prob.model.suppress_solver_output = True

        self.prob.driver.options['print_results'] = False

    def setup_sellar_model(self):
        self.prob = Problem()

        model = self.prob.model = Group()
        model.add_subsystem('px', IndepVarComp('x', 1.0), promotes=['x'])
        model.add_subsystem('pz', IndepVarComp('z', np.array([5.0, 2.0])), promotes=['z'])
        model.add_subsystem('d1', SellarDis1withDerivatives(), promotes=['x', 'z', 'y1', 'y2'])
        model.add_subsystem('d2', SellarDis2withDerivatives(), promotes=['z', 'y1', 'y2'])
        model.add_subsystem('obj_cmp', ExecComp('obj = x**2 + z[1] + y1 + exp(-y2)',
                            z=np.array([0.0, 0.0]), x=0.0),
                            promotes=['obj', 'x', 'z', 'y1', 'y2'])

        model.add_subsystem('con_cmp1', ExecComp('con1 = 3.16 - y1'), promotes=['con1', 'y1'])
        model.add_subsystem('con_cmp2', ExecComp('con2 = y2 - 24.0'), promotes=['con2', 'y2'])
        self.prob.model.nonlinear_solver = NonlinearBlockGS()
        self.prob.model.linear_solver = LinearBlockGS()

        self.prob.model.add_design_var('z', lower=np.array([-10.0, 0.0]), upper=np.array([10.0, 10.0]))
        self.prob.model.add_design_var('x', lower=0.0, upper=10.0)
        self.prob.model.add_objective('obj')
        self.prob.model.add_constraint('con1', upper=0.0)
        self.prob.model.add_constraint('con2', upper=0.0)

    def setup_sellar_grouped_model(self):
        self.prob = Problem()

        model = self.prob.model = Group()

        model.add_subsystem('px', IndepVarComp('x', 1.0), promotes=['x'])
        model.add_subsystem('pz', IndepVarComp('z', np.array([5.0, 2.0])), promotes=['z'])

        mda = model.add_subsystem('mda', Group(), promotes=['x', 'z', 'y1', 'y2'])
        mda.linear_solver = ScipyKrylov()
        mda.add_subsystem('d1', SellarDis1withDerivatives(), promotes=['x', 'z', 'y1', 'y2'])
        mda.add_subsystem('d2', SellarDis2withDerivatives(), promotes=['z', 'y1', 'y2'])

        model.add_subsystem('obj_cmp', ExecComp('obj = x**2 + z[1] + y1 + exp(-y2)',
                            z=np.array([0.0, 0.0]), x=0.0, y1=0.0, y2=0.0),
                            promotes=['obj', 'x', 'z', 'y1', 'y2'])

        model.add_subsystem('con_cmp1', ExecComp('con1 = 3.16 - y1'), promotes=['con1', 'y1'])
        model.add_subsystem('con_cmp2', ExecComp('con2 = y2 - 24.0'), promotes=['con2', 'y2'])

        mda.nonlinear_solver = NonlinearBlockGS()
        model.linear_solver = LinearBlockGS()

        model.add_design_var('z', lower=np.array([-10.0, 0.0]), upper=np.array([10.0, 10.0]))
        model.add_design_var('x', lower=0.0, upper=10.0)
        model.add_objective('obj')
        model.add_constraint('con1', upper=0.0)
        model.add_constraint('con2', upper=0.0)

    def setup_sellar_grouped_scaled_model(self):
        self.prob = Problem()

        model = self.prob.model = Group()

        model.add_subsystem('px', IndepVarComp('x', 1.0), promotes=['x'])
        model.add_subsystem('pz', IndepVarComp('z', np.array([5.0, 2.0]), ref=2.0), promotes=['z'])

        mda = model.add_subsystem('mda', Group(), promotes=['x', 'z', 'y1', 'y2'])
        mda.linear_solver = ScipyKrylov()
        mda.add_subsystem('d1', SellarDis1withDerivatives(), promotes=['x', 'z', 'y1', 'y2'])
        mda.add_subsystem('d2', SellarDis2withDerivatives(), promotes=['z', 'y1', 'y2'])

        model.add_subsystem('obj_cmp', ExecComp('obj = x**2 + z[1] + y1 + exp(-y2)',
                            z=np.array([0.0, 0.0]), x=0.0, y1=0.0, y2=0.0),
                            promotes=['obj', 'x', 'z', 'y1', 'y2'])

        model.add_subsystem('con_cmp1', ExecComp('con1 = 3.16 - y1'), promotes=['con1', 'y1'])
        model.add_subsystem('con_cmp2', ExecComp('con2 = y2 - 24.0'), promotes=['con2', 'y2'])

        mda.nonlinear_solver = NonlinearBlockGS()
        model.linear_solver = LinearBlockGS()

        model.add_design_var('z', lower=np.array([-10.0, 0.0]), upper=np.array([10.0, 10.0]))
        model.add_design_var('x', lower=0.0, upper=10.0)
        model.add_objective('obj')
        model.add_constraint('con1', upper=0.0)
        model.add_constraint('con2', upper=0.0)

    def setup_sellar_model_with_units(self):
        self.prob = Problem()

        model = self.prob.model = Group()
        model.add_subsystem('px', IndepVarComp('x', 1.0, units='m', lower=-1000, upper=1000), promotes=['x'])
        model.add_subsystem('pz', IndepVarComp('z', np.array([5.0, 2.0])), promotes=['z'])
        model.add_subsystem('d1', SellarDis1withDerivatives(), promotes=['x', 'z', 'y1', 'y2'])
        model.add_subsystem('d2', SellarDis2withDerivatives(), promotes=['z', 'y1', 'y2'])
        model.add_subsystem('obj_cmp', ExecComp('obj = x**2 + z[1] + y1 + exp(-y2)',
                            z=np.array([0.0, 0.0]), x={'value': 0.0, 'units': 'm'},
                            y1={'units': 'm'}, y2={'units': 'cm'}),
                            promotes=['obj', 'x', 'z', 'y1', 'y2'])

        model.add_subsystem('con_cmp1', ExecComp('con1 = 3.16 - y1'), promotes=['con1', 'y1'])
        model.add_subsystem('con_cmp2', ExecComp('con2 = y2 - 24.0'), promotes=['con2', 'y2'])
        self.prob.model.nonlinear_solver = NonlinearBlockGS()
        self.prob.model.linear_solver = LinearBlockGS()

        self.prob.model.add_design_var('z', lower=np.array([-10.0, 0.0]), upper=np.array([10.0, 10.0]))
        self.prob.model.add_design_var('x', lower=0.0, upper=10.0)
        self.prob.model.add_objective('obj')
        self.prob.model.add_constraint('con1', upper=0.0)
        self.prob.model.add_constraint('con2', upper=0.0)

    def setUp(self):

        recording_iteration.stack = []  # reset to avoid problems from earlier tests
        self.dir = mkdtemp()
        self.filename = os.path.join(self.dir, "sqlite_test")
        self.recorder = SqliteRecorder(self.filename)
        self.original_path = os.getcwd()
        os.chdir(self.dir)

    def tearDown(self):
        os.chdir(self.original_path)
        try:
            rmtree(self.dir)
        except OSError as e:
            # If directory already deleted, keep going
            if e.errno not in (errno.ENOENT, errno.EACCES, errno.EPERM):
                raise e

    def test_bad_filetype(self):
        # Pass it a plain text file.
        fd, filepath = mkstemp()
        with os.fdopen(fd, 'w') as tmp:
            tmp.write("Lorem ipsum")
            tmp.close()

        with self.assertRaises(IOError):
            _ = CaseReader(filepath)

    def test_format_version(self):
        self.setup_sellar_model()
        self.prob.setup(check=False)
        self.prob.run_driver()
        self.prob.cleanup()

        cr = CaseReader(self.filename)
        self.assertEqual(cr.format_version, format_version,
                         msg='format version not read correctly')

    def test_reader_instantiates(self):
        """ Test that CaseReader returns an SqliteCaseReader. """
        self.setup_sellar_model()
        self.prob.setup(check=False)
        self.prob.run_driver()
        self.prob.cleanup()

        cr = CaseReader(self.filename)
        self.assertTrue(isinstance(cr, SqliteCaseReader), msg='CaseReader not'
                        ' returning the correct subclass.')

    @unittest.skipIf(OPT is None, "pyoptsparse is not installed" )
    @unittest.skipIf(OPTIMIZER is None, "pyoptsparse is not providing SNOPT or SLSQP" )
    def test_reading_driver_cases(self):
        """ Tests that the reader returns params correctly. """
        self.setup_sellar_model_with_optimization()

        self.prob.driver.recording_options['record_desvars'] = True
        self.prob.driver.recording_options['record_responses'] = True
        self.prob.driver.recording_options['record_objectives'] = True
        self.prob.driver.recording_options['record_constraints'] = True
        self.prob.driver.add_recorder(self.recorder)

        self.prob.setup(check=False)
        self.prob.run_driver()
        self.prob.cleanup()

        cr = CaseReader(self.filename)

        # Test to see if we got the correct number of cases
        self.assertEqual(cr.driver_cases.num_cases, 7)
        self.assertEqual(cr.system_cases.num_cases, 0)
        self.assertEqual(cr.solver_cases.num_cases, 0)

        # Test to see if the access by case keys works:
        seventh_slsqp_iteration_case = cr.driver_cases.get_case('rank0:SLSQP|5')
        np.testing.assert_almost_equal(seventh_slsqp_iteration_case.outputs['z'], [1.97846296,  -2.21388305e-13],
                                       decimal=2,
                                       err_msg='Case reader gives '
                                       'incorrect Parameter value'
                                       ' for {0}'.format('pz.z'))

        # Test values from one case, the last case
        last_case = cr.driver_cases.get_case(-1)
        np.testing.assert_almost_equal(last_case.outputs['z'], self.prob['z'],
                                       err_msg='Case reader gives '
                                       'incorrect Parameter value'
                                       ' for {0}'.format('pz.z'))
        np.testing.assert_almost_equal(last_case.outputs['x'], [-0.00309521],
                                       decimal=2,
                                       err_msg='Case reader gives '
                                       'incorrect Parameter value'
                                       ' for {0}'.format('px.x'))

        # Test to see if the case keys (iteration coords) come back correctly
        case_keys = cr.driver_cases.list_cases()
        print (case_keys)
        for i, iter_coord in enumerate(case_keys):
            self.assertEqual(iter_coord, 'rank0:SLSQP|{}'.format(i))

    def test_reading_system_cases(self):

        self.setup_sellar_model()

        self.prob.model.recording_options['record_inputs'] = True
        self.prob.model.recording_options['record_outputs'] = True
        self.prob.model.recording_options['record_residuals'] = True
        self.prob.model.recording_options['record_metadata'] = False

        self.prob.model.add_recorder(self.recorder)

        d1 = self.prob.model.d1  # instance of SellarDis1withDerivatives, a Group
        d1.add_recorder(self.recorder)

        obj_cmp = self.prob.model.obj_cmp  # an ExecComp
        obj_cmp.add_recorder(self.recorder)

        self.prob.setup(check=False)
        self.prob.run_driver()
        self.prob.cleanup()

        cr = CaseReader(self.filename)

        # Test to see if we got the correct number of cases
        self.assertEqual(cr.driver_cases.num_cases, 0)
        self.assertEqual(cr.system_cases.num_cases, 15)
        self.assertEqual(cr.solver_cases.num_cases, 0)

        # Test values from cases
        second_last_case = cr.system_cases.get_case(-2)
        np.testing.assert_almost_equal(second_last_case.inputs['y2'], [12.05848815, ],
                                       err_msg='Case reader gives '
                                       'incorrect input value for {0}'.format('obj_cmp.y2'))
        np.testing.assert_almost_equal(second_last_case.outputs['obj'], [28.58830817, ],
                                       err_msg='Case reader gives '
                                       'incorrect output value for {0}'.format('obj_cmp.obj'))
        np.testing.assert_almost_equal(second_last_case.residuals['obj'], [0.0, ],
                                       err_msg='Case reader gives '
                                       'incorrect residual value for {0}'.format('obj_cmp.obj'))

        # Test to see if the case keys ( iteration coords ) come back correctly
        case_keys = cr.system_cases.list_cases()[:-1]  # Skip the last one
        for i, iter_coord in enumerate(case_keys):
            if i % 2 == 0:
                last_solver = 'd1._solve_nonlinear'
            else:
                last_solver = 'obj_cmp._solve_nonlinear'
            solver_iter_count = i // 2
            self.assertEqual(iter_coord,
                             'rank0:Driver|0|root._solve_nonlinear|0|NonlinearBlockGS|{iter}|'
                             '{solver}|{iter}'.format(iter=solver_iter_count, solver=last_solver))

    def test_reading_solver_cases(self):
        self.setup_sellar_model()

        self.prob.model._nonlinear_solver.recording_options['record_abs_error'] = True
        self.prob.model._nonlinear_solver.recording_options['record_rel_error'] = True
        self.prob.model._nonlinear_solver.recording_options['record_solver_residuals'] = True
        self.prob.model._nonlinear_solver.add_recorder(self.recorder)

        self.prob.setup(check=False)

        self.prob.run_driver()
        self.prob.cleanup()

        cr = CaseReader(self.filename)

        # Test to see if we got the correct number of cases
        self.assertEqual(cr.driver_cases.num_cases, 0)
        self.assertEqual(cr.system_cases.num_cases, 0)
        self.assertEqual(cr.solver_cases.num_cases, 7)

        # Test values from cases
        last_case = cr.solver_cases.get_case(-1)
        np.testing.assert_almost_equal(last_case.abs_err, [0.0, ],
                                       err_msg='Case reader gives incorrect value for abs_err')
        np.testing.assert_almost_equal(last_case.rel_err, [0.0, ],
                                       err_msg='Case reader gives incorrect value for rel_err')
        np.testing.assert_almost_equal(last_case.outputs['x'], [1.0, ],
                                       err_msg='Case reader gives '
                                       'incorrect output value for {0}'.format('x'))
        np.testing.assert_almost_equal(last_case.residuals['con2'], [0.0, ],
                                       err_msg='Case reader gives '
                                       'incorrect residual value for {0}'.format('con_cmp2.con2'))

        # Test to see if the case keys ( iteration coords ) come back correctly
        case_keys = cr.system_cases.list_cases()
        for i, iter_coord in enumerate(case_keys):
            self.assertEqual(iter_coord,
                             'rank0:Driver|0|root._solve_nonlinear|0|NonlinearBlockGS|{}'
                             .format(i))

    @unittest.skipIf(OPT is None, "pyoptsparse is not installed")
    @unittest.skipIf(OPTIMIZER is None, "pyoptsparse is not providing SNOPT or SLSQP")
    def test_reading_driver_metadata(self):
        self.setup_sellar_model_with_optimization()

        self.prob.driver.recording_options['record_desvars'] = True
        self.prob.driver.recording_options['record_responses'] = True
        self.prob.driver.recording_options['record_objectives'] = True
        self.prob.driver.recording_options['record_constraints'] = True
        self.prob.driver.add_recorder(self.recorder)

        self.prob.setup(check=False)
        self.prob.run_driver()
        self.prob.cleanup()

        cr = CaseReader(self.filename)

        self.assertEqual(len(cr.driver_metadata['connections_list']), 11)
        self.assertEqual(len(cr.driver_metadata['tree']), 4)

    def test_reading_metadata(self):
        self.setup_sellar_model_with_units()
        self.prob.driver.add_recorder(self.recorder)

        self.prob.setup(check=False)
        self.prob.run_driver()
        self.prob.cleanup()

        cr = CaseReader(self.filename)

        self.assertEqual(cr.output2meta['x']['units'], 'm')
        self.assertEqual(cr.input2meta['obj_cmp.y1']['units'], 'm')
        self.assertEqual(cr.input2meta['obj_cmp.y2']['units'], 'cm')
        self.assertEqual(cr.input2meta['d1.x']['units'], None)
        self.assertEqual(cr.input2meta['d1.y1']['units'], None)
        self.assertEqual(cr.input2meta['d1.y2']['units'], None)
        self.assertEqual(cr.output2meta['x']['explicit'], True)
        self.assertEqual(cr.output2meta['x']['type'], {'output', 'desvar'})
        self.assertEqual(cr.input2meta['obj_cmp.y1']['explicit'], True)
        self.assertEqual(cr.input2meta['obj_cmp.y2']['explicit'], True)
        self.assertEqual(cr.output2meta['x']['lower'], -1000)
        self.assertEqual(cr.output2meta['x']['upper'], 1000)
        self.assertEqual(cr.output2meta['y2']['upper'], None)
        self.assertEqual(cr.output2meta['y2']['lower'], None)

    def test_reading_system_metadata(self):

        if OPT is None:
            raise unittest.SkipTest("pyoptsparse is not installed")

        if OPTIMIZER is None:
            raise unittest.SkipTest("pyoptsparse is not providing SNOPT or SLSQP")

        self.setup_sellar_grouped_scaled_model()

        self.prob.driver = pyOptSparseDriver()
        self.prob.driver.options['optimizer'] = OPTIMIZER
        self.prob.model.metadata.declare("test1", 1)
        self.prob.model.mda.d1.metadata.declare("test2", "2")
        self.prob.model.pz.metadata.declare("test3", True)
        self.prob.model.pz.recording_options['metadata_excludes'] = ['*']
        if OPTIMIZER == 'SLSQP':
            self.prob.driver.opt_settings['ACC'] = 1e-9

        self.prob.model.recording_options['record_inputs'] = True
        self.prob.model.recording_options['record_outputs'] = True
        self.prob.model.recording_options['record_residuals'] = True
        self.prob.model.recording_options['record_metadata'] = True

        self.prob.model.add_recorder(self.recorder)

        pz = self.prob.model.pz # IndepVarComp which is an ExplicitComponent
        pz.add_recorder(self.recorder)

        mda = self.prob.model.mda  # Group
        d1 = mda.d1
        d1.add_recorder(self.recorder)

        self.prob.setup(check=False, mode='rev')

        self.prob.run_driver()

        self.prob.cleanup()

        cr = CaseReader(self.filename)

        self.assertEqual(
                sorted(cr.system_metadata.keys()),
                sorted(['root', 'mda.d1', 'pz'])
        )

        self.assertEqual(cr.system_metadata['root']['component_metadata']['test1'], 1)
        self.assertEqual(cr.system_metadata['mda.d1']['component_metadata']['test2'], "2")
        self.assertFalse('test3' in cr.system_metadata['pz']['component_metadata'])

        assert_rel_error(
            self, cr.system_metadata['pz']['scaling_factors']['output']['nonlinear']['phys'][0][1], [2.0, 2.0], 1.0e-3)

    def test_reading_solver_metadata(self):
        self.setup_sellar_model()

        nonlinear_solver = self.prob.model.nonlinear_solver
        self.prob.model.nonlinear_solver.add_recorder(self.recorder)

        linear_solver = self.prob.model.linear_solver
        linear_solver.add_recorder(self.recorder)

        d1 = self.prob.model.d1  # instance of SellarDis1withDerivatives, a Group
        d1.nonlinear_solver = NonlinearBlockGS()
        d1.nonlinear_solver.options['maxiter'] = 5
        d1.nonlinear_solver.add_recorder(self.recorder)

        self.prob.setup(check=False)
        self.prob.run_driver()
        self.prob.cleanup()

        cr = CaseReader(self.filename)

        self.assertEqual(
                sorted(cr.solver_metadata.keys()),
                sorted(['root.LinearBlockGS', 'root.NonlinearBlockGS', 'd1.NonlinearBlockGS'])
        )
        self.assertEqual(cr.solver_metadata['d1.NonlinearBlockGS']['solver_options']['maxiter'], 5)
        self.assertEqual(cr.solver_metadata['root.NonlinearBlockGS']['solver_options']['maxiter'],10)
        self.assertEqual(cr.solver_metadata['root.LinearBlockGS']['solver_class'],'LinearBlockGS')

    @unittest.skipIf(OPT is None, "pyoptsparse is not installed" )
    @unittest.skipIf(OPTIMIZER is None, "pyoptsparse is not providing SNOPT or SLSQP" )
    def test_reading_driver_recording_with_system_vars(self):

        self.setup_sellar_grouped_model()

        self.prob.driver = pyOptSparseDriver()
        self.prob.driver.options['optimizer'] = OPTIMIZER
        if OPTIMIZER == 'SLSQP':
            self.prob.driver.opt_settings['ACC'] = 1e-9

        self.prob.driver.add_recorder(self.recorder)
        driver = self.prob.driver
        driver.recording_options['record_desvars'] = True
        driver.recording_options['record_responses'] = True
        driver.recording_options['record_objectives'] = True
        driver.recording_options['record_constraints'] = True
        driver.recording_options['includes'] = ['mda.d2.y2',]

        self.prob.driver.options['optimizer'] = OPTIMIZER
        if OPTIMIZER == 'SLSQP':
            self.prob.driver.opt_settings['ACC'] = 1e-9

        self.prob.setup(check=False)
        self.prob.run_driver()
        self.prob.cleanup()

        cr = CaseReader(self.filename)

        # Test values from one case, the last case
        last_case = cr.driver_cases.get_case(-1)
        np.testing.assert_almost_equal(last_case.outputs['z'],
                                       self.prob['pz.z'],
                                       err_msg='Case reader gives '
                                       'incorrect Parameter value'
                                       ' for {0}'.format('pz.z'))
        np.testing.assert_almost_equal(last_case.outputs['x'],
                                       self.prob['px.x'],
                                       err_msg='Case reader gives '
                                       'incorrect Parameter value'
                                       ' for {0}'.format('px.x'))
        np.testing.assert_almost_equal(last_case.outputs['y2'],
                                       self.prob['mda.d2.y2'],
                                       err_msg='Case reader gives '
                                       'incorrect Parameter value'
                                       ' for {0}'.format('mda.d2.y2'))

    @unittest.skipIf(OPT is None, "pyoptsparse is not installed")
    @unittest.skipIf(OPTIMIZER is None, "pyoptsparse is not providing SNOPT or SLSQP")
    def test_get_child_cases(self):
        self.setup_sellar_grouped_model()

        self.prob.driver = pyOptSparseDriver()
        self.prob.driver.options['optimizer'] = OPTIMIZER
        if OPTIMIZER == 'SLSQP':
            self.prob.driver.opt_settings['ACC'] = 1e-9

        self.prob.driver.add_recorder(self.recorder)
        self.prob.model.add_recorder(self.recorder)
        driver = self.prob.driver
        driver.recording_options['record_desvars'] = True
        driver.recording_options['record_responses'] = True
        driver.recording_options['record_objectives'] = True
        driver.recording_options['record_constraints'] = True

        self.prob.model._nonlinear_solver.add_recorder(self.recorder)
        self.prob.driver.options['optimizer'] = OPTIMIZER
        if OPTIMIZER == 'SLSQP':
            self.prob.driver.opt_settings['ACC'] = 1e-9

        self.prob.setup(check=False)
        self.prob.run_driver()
        self.prob.cleanup()

        cr = CaseReader(self.filename)

        expected_coords = [
            'rank0:SLSQP|0',
            'rank0:SLSQP|1',
            'rank0:SLSQP|2',
            'rank0:SLSQP|3',
            'rank0:SLSQP|4',
            'rank0:SLSQP|5',
            'rank0:SLSQP|6',
        ]
        ind = 0
        for c in cr.get_cases():
            self.assertEqual(c.iteration_coordinate, expected_coords[ind])
            ind += 1

        coords_2 = [
            'rank0:SLSQP|0',
            'rank0:SLSQP|0|root._solve_nonlinear|0|NLRunOnce|0',
            'rank0:SLSQP|1',
            'rank0:SLSQP|1|root._solve_nonlinear|1|NLRunOnce|0',
            'rank0:SLSQP|2',
            'rank0:SLSQP|2|root._solve_nonlinear|2|NLRunOnce|0',
            'rank0:SLSQP|3',
            'rank0:SLSQP|3|root._solve_nonlinear|3|NLRunOnce|0',
            'rank0:SLSQP|4',
            'rank0:SLSQP|4|root._solve_nonlinear|4|NLRunOnce|0',
            'rank0:SLSQP|5',
            'rank0:SLSQP|5|root._solve_nonlinear|5|NLRunOnce|0',
            'rank0:SLSQP|6',
            'rank0:SLSQP|6|root._solve_nonlinear|6|NLRunOnce|0'
        ]
        ind = 0
        for c in cr.get_cases(recursive=True):
            self.assertEqual(c.iteration_coordinate, coords_2[ind])
            ind += 1

        coord_children = [
            'rank0:SLSQP|0|root._solve_nonlinear|0|NLRunOnce|0'
        ]
        for c in cr.get_cases('rank0:SLSQP|0', True):
            self.assertEqual(c.iteration_coordinate, coord_children[0])

    @unittest.skipIf(OPT is None, "pyoptsparse is not installed")
    @unittest.skipIf(OPTIMIZER is None, "pyoptsparse is not providing SNOPT or SLSQP")
    def test_get_child_cases_system(self):
        self.setup_sellar_grouped_model()

        self.prob.driver = pyOptSparseDriver()
        self.prob.driver.options['optimizer'] = OPTIMIZER
        if OPTIMIZER == 'SLSQP':
            self.prob.driver.opt_settings['ACC'] = 1e-9

        self.prob.model.add_recorder(self.recorder)
        driver = self.prob.driver

        self.prob.model._nonlinear_solver.add_recorder(self.recorder)
        self.prob.driver.options['optimizer'] = OPTIMIZER
        if OPTIMIZER == 'SLSQP':
            self.prob.driver.opt_settings['ACC'] = 1e-9

        self.prob.setup(check=False)
        self.prob.run_driver()
        self.prob.cleanup()

        cr = CaseReader(self.filename)

        coords = [
            'rank0:SLSQP|0|root._solve_nonlinear|0|NLRunOnce|0',
            'rank0:SLSQP|1|root._solve_nonlinear|1|NLRunOnce|0',
            'rank0:SLSQP|2|root._solve_nonlinear|2|NLRunOnce|0',
            'rank0:SLSQP|3|root._solve_nonlinear|3|NLRunOnce|0',
            'rank0:SLSQP|4|root._solve_nonlinear|4|NLRunOnce|0',
            'rank0:SLSQP|5|root._solve_nonlinear|5|NLRunOnce|0',
            'rank0:SLSQP|6|root._solve_nonlinear|6|NLRunOnce|0'
        ]
        ind = 0
        for c in cr.get_cases(recursive=True):
            self.assertEqual(c.iteration_coordinate, coords[ind])
            ind += 1

    def test_list_outputs(self):
        self.setup_sellar_model()

        nonlinear_solver = self.prob.model.nonlinear_solver
        linear_solver = self.prob.model.linear_solver

        d1 = self.prob.model.d1  # instance of SellarDis1withDerivatives, a Group
        d1.nonlinear_solver = NonlinearBlockGS()
        d1.nonlinear_solver.options['maxiter'] = 5
        self.prob.model.add_recorder(self.recorder)
        self.prob.model.d1.add_recorder(self.recorder)
        self.prob.model.recording_options['record_residuals'] = True

        self.prob.setup(check=False)
        self.prob.run_driver()
        self.prob.cleanup()

        cr = CaseReader(self.filename)

        outputs = cr.list_outputs(None, True, True, True, True, None, True, True, True,
                                  True, True, True)

        expected_outputs = {
            'd2.y2': {'lower': None, 'ref': 1.0, 'resids': [0.], 'shape': (1,), 'values': [12.0584882]},
            'con_cmp1.con1': {'lower': None, 'ref': 1.0, 'resids': [0.], 'shape': (1,), 'values': [-22.4283024]},
            'pz.z': {'lower': None, 'ref': 1.0, 'resids': [0., 0.], 'shape': (2,), 'values': [5., 2.]},
            'obj_cmp.obj': {'lower': None, 'ref': 1.0, 'resids': [0.], 'shape': (1,), 'values': [28.5883082]},
            'px.x': {'lower': None, 'ref': 1.0, 'resids': [0.], 'shape': (1,), 'values': [1.]},
            'con_cmp2.con2': {'lower': None, 'ref': 1.0, 'resids': [0.], 'shape': (1,), 'values': [-11.9415118]},
            'd1.y1': {'lower': None, 'ref': 1.0, 'resids': [1.318e-10], 'shape': (1,), 'values': [25.5883024]}
        }

        self.assertEqual(len(outputs), 7)
        for o in outputs:
            vals = o[1]
            name = o[0]
            expected = expected_outputs[name]
            self.assertEqual(vals['lower'], expected['lower'])
            self.assertEqual(vals['ref'], expected['ref'])
            self.assertEqual(vals['shape'], expected['shape'])
            np.testing.assert_almost_equal(vals['resids'], expected['resids'])
            np.testing.assert_almost_equal(vals['value'], expected['values'])

        expected_outputs_case = {
            'd1.y1': {'lower': None, 'ref': 1.0, 'resids': [1.318e-10], 'shape': (1,), 'values': [25.5454859]}
        }

        sys_case = cr.system_cases.get_case(1)
        outputs_case = cr.list_outputs(sys_case, True, True, True, True, None, True, True, True,
                                       True, True, True)

        for o in outputs_case:
            vals = o[1]
            name = o[0]
            expected = expected_outputs_case[name]
            self.assertEqual(vals['lower'], expected['lower'])
            self.assertEqual(vals['ref'], expected['ref'])
            self.assertEqual(vals['shape'], expected['shape'])
            np.testing.assert_almost_equal(vals['resids'], expected['resids'])
            np.testing.assert_almost_equal(vals['value'], expected['values'])

        expected_explicit_outputs_case = expected_outputs_case
        expl_outputs_case = cr.list_outputs(sys_case, True, False, True, True, None, True, True, True,
                                            True, True, True)
        for o in outputs_case:
            vals = o[1]
            name = o[0]
            expected = expected_explicit_outputs_case[name]
            self.assertEqual(vals['lower'], expected['lower'])
            self.assertEqual(vals['ref'], expected['ref'])
            self.assertEqual(vals['shape'], expected['shape'])
            np.testing.assert_almost_equal(vals['resids'], expected['resids'])
            np.testing.assert_almost_equal(vals['value'], expected['values'])

        impl_outputs_case = cr.list_outputs(sys_case, False, True)
        self.assertEqual(len(impl_outputs_case), 0)

    def test_list_inputs(self):
        self.setup_sellar_model()

        nonlinear_solver = self.prob.model.nonlinear_solver
        linear_solver = self.prob.model.linear_solver

        d1 = self.prob.model.d1  # instance of SellarDis1withDerivatives, a Group
        d1.nonlinear_solver = NonlinearBlockGS()
        d1.nonlinear_solver.options['maxiter'] = 5
        self.prob.model.add_recorder(self.recorder)
        self.prob.model.d1.add_recorder(self.recorder)
        self.prob.model.recording_options['record_residuals'] = True

        self.prob.setup(check=False)
        self.prob.run_driver()
        self.prob.cleanup()

        cr = CaseReader(self.filename)

        inputs = cr.list_inputs(None, True, True, True)
        outputs = cr.list_outputs(None, True, True, True, True, None, True, True, True,
                                  True, True, True)

        expected_inputs = {
            'obj_cmp.x': {'value': [1.]},
            'd2.z': {'value': [5., 2.]},
            'con_cmp2.y2': {'value': [12.05848815]},
            'obj_cmp.y2': {'value': [12.05848815]},
            'obj_cmp.z': {'value': [5., 2.]},
            'd1.x': {'value': [1.]},
            'd1.z': {'value': [5., 2.]},
            'd1.y2': {'value': [12.05848815]},
            'con_cmp1.y1': {'value': [25.58830237]},
            'obj_cmp.y1': {'value': [25.58830237]},
            'd2.y1': {'value': [25.58830237]}
        }

        self.assertEqual(len(inputs), 11)
        for o in inputs:
            vals = o[1]
            name = o[0]
            expected = expected_inputs[name]
            np.testing.assert_almost_equal(vals['value'], expected['value'])

        expected_inputs_case = {
            'd1.z': {'value': [5., 2.]},
            'd1.x': {'value': [1.]},
            'd1.y2': {'value': [12.27257053]}
        }

        sys_case = cr.system_cases.get_case(1)
        inputs_case = cr.list_inputs(sys_case, True, True, True, None)

        for o in inputs_case:
            vals = o[1]
            name = o[0]
            expected = expected_inputs_case[name]
            np.testing.assert_almost_equal(vals['value'], expected['value'])

<<<<<<< HEAD
    def test_simple_load_system_cases(self):
        # Ken's test
        # i think the key to checking it is to load them in, then just run_model, and check all vectors
        # model._inputs and _outputs, every value, compared to saved values.

        # run the model to get some case values
        self.setup_sellar_model()
        self.prob.model.recording_options['record_inputs'] = True
        self.prob.model.recording_options['record_outputs'] = True
        self.prob.model.recording_options['record_residuals'] = True
        self.prob.model.recording_options['record_metadata'] = False
        self.prob.model.add_recorder(self.recorder)
        self.prob.setup(check=False)
        self.prob.run_driver()
        self.prob.cleanup()

        cr = CaseReader(self.filename)
        # get case
        case = cr.system_cases.get_case(0)

        # add one to all the inputs just to change the model
        #   so we can see if loading the case values really changes
        #   the model
        for name in self.prob.model._inputs:
            self.prob.model._inputs[name] += 1.0

        # Run the model again to generate new outputs
        self.prob.run_driver()

        # Now all the inputs and outputs should be different from the
        #   recorded case

        # Now load in the case we recorded
        self.prob.load_case(case)

        # Run the model
        self.prob.run_driver()

        # Check to see if the inputs and outputs in the model match those of the case
        case_inputs = case.inputs._values
        model_inputs = self.prob.model._inputs
        for name, model_input in iteritems(model_inputs._views):
            np.testing.assert_almost_equal(case_inputs[name],model_input)

        case_outputs = case.outputs._values
        model_outputs = self.prob.model._outputs
        for name, model_output in iteritems(model_outputs._views):
            np.testing.assert_almost_equal(case_outputs[name],model_output)

    def test_subsystem_load_system_cases(self):
        self.setup_sellar_model()
        self.prob.model.recording_options['record_inputs'] = True
        self.prob.model.recording_options['record_outputs'] = True
        self.prob.model.recording_options['record_residuals'] = True
        self.prob.model.recording_options['record_metadata'] = False

        # just record
        #   model.add_subsystem('d2', SellarDis2withDerivatives(), promotes=['z', 'y1', 'y2'])
        # p.model._get_subsystem

        # Only record a subsystem
        d2 = self.prob.model._get_subsystem('d2')

        d2.add_recorder(self.recorder)
        self.prob.setup(check=False)
        self.prob.run_driver()
        self.prob.cleanup()

        cr = CaseReader(self.filename)
        # get case
        case = cr.system_cases.get_case(0)

        # add one to all the inputs just to change the model
        #   so we can see if loading the case values really changes
        #   the model
        for name in self.prob.model._inputs:
            self.prob.model._inputs[name] += 1.0

        # Run the model again to generate new outputs
        self.prob.run_driver()

        # Now all the inputs and outputs should be different from the
        #   recorded case

        # Now load in the case we recorded
        self.prob.load_case(case)

        # Run the model
        # self.prob.run_driver()

        # Check to see if the inputs and outputs in the model match those of the case
        case_inputs = case.inputs._values
        model_inputs = d2._inputs
        for name, model_input in iteritems(model_inputs._views):
            np.testing.assert_almost_equal(case_inputs[name],model_input)

        case_outputs = case.outputs._values
        model_outputs = d2._outputs
        for name, model_output in iteritems(model_outputs._views):
            np.testing.assert_almost_equal(case_outputs[name],model_output)

        print('gleep')

    def test_load_system_cases_with_units(self):
        # test with units

        from openmdao.api import Problem, Group, IndepVarComp, ExecComp
        from openmdao.core.tests.test_units import SpeedComp

        comp = IndepVarComp()
        comp.add_output('distance', val=1., units='m')
        comp.add_output('time', val=1., units='s')

        self.prob = Problem(model=Group())
        self.prob.model.add_subsystem('c1', comp)
        self.prob.model.add_subsystem('c2', SpeedComp())
        self.prob.model.add_subsystem('c3', ExecComp('f=speed',speed={'units': 'm/s'}))
        self.prob.model.connect('c1.distance', 'c2.distance')
        self.prob.model.connect('c1.time', 'c2.time')
        self.prob.model.connect('c2.speed', 'c3.speed')

        self.prob.model.add_recorder(self.recorder)

        self.prob.setup()
        self.prob.run_model()

        cr = CaseReader(self.filename)
        # get case
        case = cr.system_cases.get_case(0)

        # add one to all the inputs just to change the model
        #   so we can see if loading the case values really changes
        #   the model
        for name in self.prob.model._inputs:
            self.prob.model._inputs[name] += 1.0

        # Run the model again to generate new outputs
        self.prob.run_driver()

        # Now all the inputs and outputs should be different from the
        #   recorded case

        # Now load in the case we recorded
        self.prob.load_case(case)

        # Run the model
        self.prob.run_driver()

        # Check to see if the inputs and outputs in the model match those of the case
        case_inputs = case.inputs._values
        model_inputs = self.prob.model._inputs
        for name, model_input in iteritems(model_inputs._views):
            np.testing.assert_almost_equal(case_inputs[name],model_input)

        case_outputs = case.outputs._values
        model_outputs = self.prob.model._outputs
        for name, model_output in iteritems(model_outputs._views):
            np.testing.assert_almost_equal(case_outputs[name],model_output)


    def test_optimization_load_system_cases(self):

        self.setup_sellar_grouped_model()

        from openmdao.api import Problem, Group, IndepVarComp, ExecComp, ScipyOptimizeDriver, \
            ScipyOptimizer, ExplicitComponent

        self.prob.driver = ScipyOptimizeDriver()
        self.prob.driver.options['optimizer'] = 'SLSQP'
        self.prob.driver.options['tol'] = 1e-9
        self.prob.driver.options['disp'] = False

        # self.prob.driver = pyOptSparseDriver()
        # self.prob.driver.options['optimizer'] = OPTIMIZER
        # if OPTIMIZER == 'SLSQP':
        #     self.prob.driver.opt_settings['ACC'] = 1e-9

        self.prob.model.add_recorder(self.recorder)
        driver = self.prob.driver
        driver.recording_options['record_desvars'] = True
        driver.recording_options['record_responses'] = True
        driver.recording_options['record_objectives'] = True
        driver.recording_options['record_constraints'] = True

        # self.prob.driver.options['optimizer'] = OPTIMIZER
        # if OPTIMIZER == 'SLSQP':
        #     self.prob.driver.opt_settings['ACC'] = 1e-9

        self.prob.setup(check=False)
        self.prob.run_driver()
        self.prob.cleanup()

        inputs_before = self.prob.model.list_inputs(values=True, units=True )
        outputs_before = self.prob.model.list_outputs(values=True, units=True )

        cr = CaseReader(self.filename)

        # get third case
        third_case = cr.system_cases.get_case(2)

        iter_count_before = driver.iter_count

        # run the model again with a fresh model
        self.setup_sellar_grouped_model()

        # self.prob.driver = pyOptSparseDriver()
        # self.prob.driver.options['optimizer'] = OPTIMIZER
        # if OPTIMIZER == 'SLSQP':
        #     self.prob.driver.opt_settings['ACC'] = 1e-9

        self.prob.driver = ScipyOptimizeDriver()
        self.prob.driver.options['optimizer'] = 'SLSQP'
        self.prob.driver.options['tol'] = 1e-9
        self.prob.driver.options['disp'] = False

        driver = self.prob.driver
        driver.recording_options['record_desvars'] = True
        driver.recording_options['record_responses'] = True
        driver.recording_options['record_objectives'] = True
        driver.recording_options['record_constraints'] = True

        # self.prob.driver.options['optimizer'] = OPTIMIZER
        # if OPTIMIZER == 'SLSQP':
        #     self.prob.driver.opt_settings['ACC'] = 1e-9

        self.prob.setup(check=False)
        self.prob.load_case(third_case)
        self.prob.run_driver()
        self.prob.cleanup()

        inputs_after = self.prob.model.list_inputs(values=True, units=True )
        outputs_after = self.prob.model.list_outputs(values=True, units=True )
        iter_count_after = driver.iter_count

        print(cr)

        for before, after in zip(inputs_before, inputs_after):
            np.testing.assert_almost_equal(before[1]['value'], after[1]['value'])

        for before, after in zip(outputs_before, outputs_after):
            np.testing.assert_almost_equal(before[1]['value'], after[1]['value'])

        self.assertEqual(iter_count_before, iter_count_after + 1)

        # test with solver, driver recording

        # That sounds right. I guess you could also record everything once, then set the problem to
        # contain all values from something like the third iteration (or just somewhere in the
        # middle, I suppose), and verify that the values after one more iteration of the solver
        # gives the same output as the original case's fourth iteration. Or something like that


    def test_load_solver_cases(self):

        import numpy as np

        from openmdao.api import Problem, IndepVarComp, NewtonSolver, LinearBlockGS, ExecComp
        from openmdao.test_suite.components.sellar import SellarDis1withDerivatives, SellarDis2withDerivatives

        prob = Problem()
        model = prob.model

        model.add_subsystem('px', IndepVarComp('x', 1.0), promotes=['x'])
        model.add_subsystem('pz', IndepVarComp('z', np.array([5.0, 2.0])), promotes=['z'])

        model.add_subsystem('d1', SellarDis1withDerivatives(), promotes=['x', 'z', 'y1', 'y2'])
        model.add_subsystem('d2', SellarDis2withDerivatives(), promotes=['z', 'y1', 'y2'])

        model.add_subsystem('obj_cmp', ExecComp('obj = x**2 + z[1] + y1 + exp(-y2)',
                                                z=np.array([0.0, 0.0]), x=0.0),
                            promotes=['obj', 'x', 'z', 'y1', 'y2'])

        model.add_subsystem('con_cmp1', ExecComp('con1 = 3.16 - y1'), promotes=['con1', 'y1'])
        model.add_subsystem('con_cmp2', ExecComp('con2 = y2 - 24.0'), promotes=['con2', 'y2'])

        model.linear_solver = LinearBlockGS()

        model.nonlinear_solver = NewtonSolver()

        model.linear_solver.add_recorder(self.recorder)


        prob.setup()

        prob.run_model()

        cr = CaseReader(self.filename)

        # Solvers only have outputs and residuals
        case = cr.solver_cases.get_case(0)
        inputs = case.inputs._values
        names = inputs.dtype.names
        for name in names:
            val = inputs[name]
        print(case)

        case_inputs = case.inputs._values
        model_inputs = self.prob.model._inputs
        for name, model_input in iteritems(model_inputs._views):
            np.testing.assert_almost_equal(case_inputs[name],model_input)

    def test_load_driver_cases(self):

        from openmdao.test_suite.components.paraboloid import Paraboloid
        from openmdao.api import Problem, Group, IndepVarComp, ScipyOptimizeDriver


        prob = Problem()
        model = prob.model = Group()

        model.add_subsystem('p1', IndepVarComp('x', 50.0), promotes=['*'])
        model.add_subsystem('p2', IndepVarComp('y', 50.0), promotes=['*'])
        model.add_subsystem('comp', Paraboloid(), promotes=['*'])
        model.add_subsystem('con', ExecComp('c = x - y'), promotes=['*'])

        prob.set_solver_print(level=0)

        prob.driver = ScipyOptimizeDriver()
        prob.driver.options['optimizer'] = 'SLSQP'
        prob.driver.options['tol'] = 1e-9
        prob.driver.options['disp'] = False

        model.add_design_var('x', lower=-50.0, upper=50.0)
        model.add_design_var('y', lower=-50.0, upper=50.0)

        model.add_objective('f_xy')
        model.add_constraint('c', lower=15.0)

        prob.driver.add_recorder(self.recorder)

        prob.setup(check=False)

        prob.run_driver()


        cr = CaseReader(self.filename)

        # Solvers only have outputs and residuals
        case = cr.driver_cases.get_case(0)
        inputs = case.inputs._values
        names = inputs.dtype.names
        for name in names:
            val = inputs[name]
        print(case)

        case_inputs = case.inputs._values
        model_inputs = self.prob.model._inputs
        for name, model_input in iteritems(model_inputs._views):
            np.testing.assert_almost_equal(case_inputs[name],model_input)

    def test_feature_load_system_case_for_restart(self):

        #######################################################################
        # Do the initial optimization run
        #######################################################################
        from openmdao.api import Problem, ScipyOptimizeDriver, SqliteRecorder
        from openmdao.test_suite.components.sellar import SellarDerivatives

        prob = Problem()
        prob.model = SellarDerivatives()
        model = prob.model
        model.add_design_var('z', lower=np.array([-10.0, 0.0]),
                                   upper=np.array([10.0, 10.0]))
        model.add_design_var('x', lower=0.0, upper=10.0)
        model.add_objective('obj')
        model.add_constraint('con1', upper=0.0)
        model.add_constraint('con2', upper=0.0)
        model.suppress_solver_output = True

        prob.driver = ScipyOptimizeDriver()
        driver = prob.driver
        driver.options['optimizer'] = 'SLSQP'
        driver.options['tol'] = 1e-9
        driver.options['disp'] = False

        case_recorder_filename = 'cases.sql'
        recorder = SqliteRecorder(case_recorder_filename)

        model.add_recorder(recorder)

        model.recording_options['record_inputs'] = True
        model.recording_options['record_outputs'] = True
        model.recording_options['record_residuals'] = True
        model.recording_options['record_metadata'] = False
        model.recording_options['metadata_excludes'] = ['*']

        prob.setup(check=False)
        prob.run_driver()
        prob.cleanup()

        #######################################################################
        # Assume that the optimization given above failed before it finished.
        # To debug the problem, we can run the script again but this time using
        # the last recorded case as a starting point.
        #######################################################################
        from openmdao.api import Problem, ScipyOptimizeDriver, CaseReader
        from openmdao.test_suite.components.sellar import SellarDerivatives

        prob = Problem()
        prob.model = SellarDerivatives()
        model = prob.model
        model.add_design_var('z', lower=np.array([-10.0, 0.0]),
                                   upper=np.array([10.0, 10.0]))
        model.add_design_var('x', lower=0.0, upper=10.0)
        model.add_objective('obj')
        model.add_constraint('con1', upper=0.0)
        model.add_constraint('con2', upper=0.0)
        model.suppress_solver_output = True

        prob.driver = ScipyOptimizeDriver()
        driver = prob.driver
        driver.options['optimizer'] = 'SLSQP'
        driver.options['tol'] = 1e-9
        driver.options['disp'] = False


        model.recording_options['record_inputs'] = True
        model.recording_options['record_outputs'] = True
        model.recording_options['record_residuals'] = True
        model.recording_options['record_metadata'] = False
        model.recording_options['metadata_excludes'] = ['*']

        prob.setup(check=False)

        case_recorder_filename = 'cases.sql'
        cr = CaseReader(case_recorder_filename)
        # Load the last case written
        last_case = cr.system_cases.get_case(-1)
        prob.load_case(last_case)

        prob.run_driver()
        prob.cleanup()
=======
    def test_get_vars(self):
        self.setup_sellar_model()

        d1 = self.prob.model.d1  # instance of SellarDis1withDerivatives, a Group
        d1.nonlinear_solver = NonlinearBlockGS()
        d1.nonlinear_solver.options['maxiter'] = 5
        self.prob.model.add_recorder(self.recorder)
        self.prob.model.d1.add_recorder(self.recorder)
        self.prob.model.recording_options['record_residuals'] = True
        self.prob.driver.add_recorder(self.recorder)

        self.prob.setup(check=False)
        self.prob.run_driver()
        self.prob.cleanup()

        cr = CaseReader(self.filename)
        driver_case = cr.driver_cases.get_case(0)
        desvars = driver_case.get_desvars()
        objectives = driver_case.get_objectives()
        constraints = driver_case.get_constraints()
        responses = driver_case.get_responses()

        expected_desvars = {
            "x": [1.],
            "z": [5., 2.]
        }

        expected_objectives = { "obj": [28.58830817], }

        expected_constraints = { "con1": [-22.42830237], "con2": [-11.94151185] }

        expected_responses = expected_objectives.copy()
        expected_responses.update(expected_constraints)

        for expected_set, actual_set in (
            (expected_desvars, desvars),
            (expected_objectives, objectives),
            (expected_constraints, constraints),
            (expected_responses, responses)):
            
            self.assertEqual(len(expected_set), len(actual_set.keys))
            for k in actual_set:
                np.testing.assert_almost_equal(expected_set[k], actual_set[k])   
>>>>>>> 904fbd59


if __name__ == "__main__":
    unittest.main()<|MERGE_RESOLUTION|>--- conflicted
+++ resolved
@@ -771,7 +771,6 @@
             expected = expected_inputs_case[name]
             np.testing.assert_almost_equal(vals['value'], expected['value'])
 
-<<<<<<< HEAD
     def test_simple_load_system_cases(self):
         # Ken's test
         # i think the key to checking it is to load them in, then just run_model, and check all vectors
@@ -1204,7 +1203,7 @@
 
         prob.run_driver()
         prob.cleanup()
-=======
+
     def test_get_vars(self):
         self.setup_sellar_model()
 
@@ -1248,7 +1247,6 @@
             self.assertEqual(len(expected_set), len(actual_set.keys))
             for k in actual_set:
                 np.testing.assert_almost_equal(expected_set[k], actual_set[k])   
->>>>>>> 904fbd59
 
 
 if __name__ == "__main__":
