--- conflicted
+++ resolved
@@ -226,13 +226,8 @@
         num_sample = self._nfi * [None]
         for name_root, _ in chain(self._surrogate_input_names, self._surrogate_output_names):
             for fi in range(self._nfi):
-<<<<<<< HEAD
-                name = _get_name_fi(name, fi)
+                name = _get_name_fi(name_root, fi)
                 val = self.options['train:' + name]
-=======
-                name = _get_name_fi(name_root, fi)
-                val = self.metadata['train:' + name]
->>>>>>> c55eecdc
                 if num_sample[fi] is None:
                     num_sample[fi] = len(val)
                 elif len(val) != num_sample[fi]:
@@ -242,60 +237,15 @@
                           .format(num_sample[fi], len(val), name)
                     raise RuntimeError(msg)
 
-<<<<<<< HEAD
-        for name, shape in self._surrogate_output_names:
-            for fi in range(self._nfi):
-                name = _get_name_fi(name, fi)
-                val = self.options['train:' + name]
-                if len(val) != num_sample[fi]:
-                    msg = "MetaModelUnStructured: Each variable must have the same number" \
-                          " of training points. Expected {0} but found {1} " \
-                          "points for '{2}'." \
-                        .format(num_sample[fi], len(val), name)
-                    raise RuntimeError(msg)
-
-        if self.warm_restart:
-            inputs = []
-            new_inputs = self._nfi * [None]
-            num_old_pts = self._nfi * [0]
-            for fi in range(self._nfi):
-                num_old_pts[fi] = self._training_input[fi].shape[0]
-                inputs.append(np.zeros((num_sample[fi] + num_old_pts[fi],
-                                        self._input_sizes[fi])))
-                if num_old_pts[fi] > 0:
-                    inputs[fi][:num_old_pts[fi], :] = self._training_input[fi]
-                new_inputs[fi] = inputs[fi][num_old_pts[fi]:, :]
-        else:
-            inputs = [np.zeros((num_sample[fi], self._input_sizes[fi]))
-                      for fi in range(self._nfi)]
-            new_inputs = inputs
-
-        self._training_input = inputs
-=======
         inputs = [np.zeros((num_sample[fi], self._input_sizes[fi]))
                   for fi in range(self._nfi)]
->>>>>>> c55eecdc
 
         # add training data for each input
         idx = self._nfi * [0]
         for name_root, sz in self._surrogate_input_names:
             for fi in range(self._nfi):
-<<<<<<< HEAD
-                if num_sample[fi] > 0:
-                    name = _get_name_fi(name, fi)
-                    val = self.options['train:' + name]
-                    if isinstance(val[0], float):
-                        new_inputs[fi][:, idx[fi]] = val
-                        idx[fi] += 1
-                    else:
-                        for row_idx, v in enumerate(val):
-                            if not isinstance(v, np.ndarray):
-                                v = np.array(v)
-                            new_inputs[fi][row_idx, idx[
-                                fi]:idx[fi] + sz] = v.flat
-=======
                 name = _get_name_fi(name_root, fi)
-                val = self.metadata['train:' + name]
+                val = self.options['train:' + name]
                 if isinstance(val[0], float):
                     inputs[fi][:, idx[fi]] = val
                     idx[fi] += 1
@@ -303,51 +253,16 @@
                     for row_idx, v in enumerate(val):
                         v = np.asarray(v)
                         inputs[fi][row_idx, idx[fi]:idx[fi] + sz] = v.flat
->>>>>>> c55eecdc
 
         # add training data for each output
         outputs = self._nfi * [None]
         for name_root, shape in self._surrogate_output_names:
             output_size = np.prod(shape)
             for fi in range(self._nfi):
-<<<<<<< HEAD
-                name_fi = _get_name_fi(name, fi)
-                if num_sample[fi] > 0:
-                    output_size = np.prod(shape)
-                    if self.warm_restart:
-                        outputs[fi] = np.zeros((num_sample[fi] + num_old_pts[fi],
-                                                output_size))
-                        if num_old_pts[fi] > 0:
-                            outputs[fi][:num_old_pts[fi],
-                                        :] = self._training_output[name][fi]
-                        self._training_output[name][fi] = outputs[fi]
-                        new_outputs[fi] = outputs[fi][num_old_pts[fi]:, :]
-                    else:
-                        outputs[fi] = np.zeros((num_sample[fi], output_size))
-                        self._training_output[name] = []
-                        self._training_output[name].extend(outputs)
-                        new_outputs = outputs
-
-                    val = self.options['train:' + name_fi]
-
-                    if isinstance(val[0], float):
-                        new_outputs[fi][:, 0] = val
-                    else:
-                        for row_idx, v in enumerate(val):
-                            if not isinstance(v, np.ndarray):
-                                v = np.array(v)
-                            new_outputs[fi][row_idx, :] = v.flat
-
-            surrogate = self._metadata(name).get('surrogate')
-            if surrogate is not None:
-                surrogate.train_multifi(self._training_input,
-                                        self._training_output[name])
-=======
                 name_fi = _get_name_fi(name_root, fi)
                 outputs[fi] = np.zeros((num_sample[fi], output_size))
 
-                val = self.metadata['train:' + name_fi]
->>>>>>> c55eecdc
+                val = self.options['train:' + name_fi]
 
                 if isinstance(val[0], float):
                     outputs[fi][:, 0] = val
