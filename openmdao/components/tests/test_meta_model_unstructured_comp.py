--- conflicted
+++ resolved
@@ -803,84 +803,6 @@
         prob.run_model()
         assert_rel_error(self, prob['mm.y1'], 1.5, 1e-2)
 
-<<<<<<< HEAD
-    def test_meta_model_unstructured_deprecated(self):
-        # run same test as above, only with the deprecated component,
-        # to ensure we get the warning and the correct answer.
-        # self-contained, to be removed when class name goes away.
-        from openmdao.components.meta_model_unstructured_comp import MetaModelUnStructured #deprecated
-        import warnings
-
-        with warnings.catch_warnings(record=True) as w:
-            mm = MetaModelUnStructured()
-
-        self.assertEqual(len(w), 1)
-        self.assertTrue(issubclass(w[0].category, DeprecationWarning))
-        self.assertEqual(str(w[0].message), "'MetaModelUnStructured' has been deprecated. Use "
-                         "'MetaModelUnStructuredComp' instead.")
-
-        mm.add_input('x1', 0.)
-        mm.add_input('x2', 0.)
-
-        mm.add_output('y1', 0.)
-        mm.add_output('y2', 0., surrogate=FloatKrigingSurrogate())
-
-        mm.default_surrogate = ResponseSurface()
-
-        # add metamodel to a problem
-        prob = Problem(model=Group())
-        prob.model.add_subsystem('mm', mm)
-        prob.setup(check=False)
-
-        # check that surrogates were properly assigned
-        surrogate = mm._metadata('y1').get('surrogate')
-        self.assertTrue(isinstance(surrogate, ResponseSurface))
-
-        surrogate = mm._metadata('y2').get('surrogate')
-        self.assertTrue(isinstance(surrogate, FloatKrigingSurrogate))
-
-        # populate training data
-        mm.metadata['train:x1'] = [1.0, 2.0, 3.0]
-        mm.metadata['train:x2'] = [1.0, 3.0, 4.0]
-        mm.metadata['train:y1'] = [3.0, 2.0, 1.0]
-        mm.metadata['train:y2'] = [1.0, 4.0, 7.0]
-
-        # run problem for provided data point and check prediction
-        prob['mm.x1'] = 2.0
-        prob['mm.x2'] = 3.0
-
-        self.assertTrue(mm.train)   # training will occur before 1st run
-        prob.run_model()
-
-        assert_rel_error(self, prob['mm.y1'], 2.0, .00001)
-        assert_rel_error(self, prob['mm.y2'], 4.0, .00001)
-
-        # run problem for interpolated data point and check prediction
-        prob['mm.x1'] = 2.5
-        prob['mm.x2'] = 3.5
-
-        self.assertFalse(mm.train)  # training will not occur before 2nd run
-        prob.run_model()
-
-        assert_rel_error(self, prob['mm.y1'], 1.5934, .001)
-
-        # change default surrogate, re-setup and check that metamodel re-trains
-        mm.default_surrogate = FloatKrigingSurrogate()
-        prob.setup(check=False)
-
-        surrogate = mm._metadata('y1').get('surrogate')
-        self.assertTrue(isinstance(surrogate, FloatKrigingSurrogate))
-
-        self.assertTrue(mm.train)  # training will occur after re-setup
-
-        prob['mm.x1'] = 2.5
-        prob['mm.x2'] = 3.5
-
-        prob.run_model()
-        assert_rel_error(self, prob['mm.y1'], 1.5, 1e-2)
-
-=======
->>>>>>> 62ef7265
     def test_metamodel_deprecated(self):
         # run same test as above, only with the deprecated component,
         # to ensure we get the warning and the correct answer.
