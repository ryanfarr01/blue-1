from __future__ import print_function

import unittest
import os.path
import importlib
import inspect
import re

<<<<<<< HEAD
directories = [
    'core',
    'jacobians',
    'matrices',
    'proc_allocators',
    'solvers',
    'solvers/linear',
    'solvers/linesearch',
    'solvers/nonlinear',
    'utils',
    'vectors',
    'approximation_schemes',
    'components',
    'drivers',
    'error_checking',
    'proc_allocators',
    'recorders',
    'surrogate_models',
    'surrogate_models/nn_interpolators'
=======
# directories in which we do not wish to lint for attributes.
exclude = [
    'code_review',
    'devtools',
    'docs',
    'test_suite',
    'tests',
    'test',
    'components',
>>>>>>> e63805b9
]

directories = []

top = os.path.dirname(os.path.dirname(os.path.abspath(__file__)))

for root, dirs, files in os.walk(top, topdown=True):
    # do not bother looking further down in excluded dirs
    dirs[:] = [d for d in dirs if d not in exclude]
    for di in dirs:
            directories.append(os.path.join(root, di))


class LintAttributesTestCase(unittest.TestCase):
    """
    Check that for each class, all attributes are documented in the class docstring.

    Parses the source code for the __init__ methods, searching for attribute declarations in every self.* =
    and ensure these attributes are in the 'Attributes' class docstring.
    """

    def test_attributes(self):
        topdir = os.path.dirname(os.path.dirname(os.path.abspath(__file__)))
        print_info = False

        failures = {}

        # Regex to grab the attributes documentation section from the class.
        # This section stops at end of string or first empty line.
        classdoc_re = re.compile('(?<=Attributes\\n----------\\n)([^\\n].*?\\n\\n|[^\\n].*)', re.DOTALL)

        # Regex to grab a variable name from the attributes documentation section from the class.
        # Start at the beginning of a line that does not start with whitespace, grab everything
        # up to the first space or colon. Example: grab _system from:
        # _system : System
        classdoc_varnames_re = re.compile('^([^\\s].*?[^\\s\\:]*)', re.MULTILINE)

        # Regex to grab a variable name from the __init__ section of every self.___=.
        # Step 1: `valid_line_with_self_re` removes commented out self.___= lines
        # Step 2: `member_var_re` extracts the variable name
        # Example: grab _system from:
        #   self._system = None
        valid_line_with_self_re = re.compile('^[^#\\n]*?\\bself\\.[_A-Za-z].*?\\=.*?\\n', re.MULTILINE)
        member_var_re = re.compile('(?<=\\bself\\.)[_A-Za-z][_A-Za-z0-9]*(?=\\s*?\\=)')

        # Loop over directories
        for dir_name in directories:
            dirpath = os.path.join(topdir, dir_name)
            if print_info:
                print('-'*len(dir_name))
                print(dir_name)
                print('-'*len(dir_name))

            # Loop over files
            for file_name in os.listdir(dirpath):
                if file_name != '__init__.py' and file_name[-3:] == '.py':
                    if print_info:
                        print('File: {}'.format(file_name))

<<<<<<< HEAD
                    dir_name = dir_name.replace('/','.')
                    module_name = 'openmdao.{}.{}'.format(dir_name,
                                                          file_name[:-3])
=======
                    # to construct module name, use only part of abs path that
                    # follows 'OpenMDAO' and replace '/' with '.' in the remainder.
                    mod1 = dir_name.split('OpenMDAO/')[-1].replace('/', '.')

                    # then, get rid of the '.py' to get final part of module name.
                    mod2 = file_name[:-3]

                    module_name = '{}.{}'.format(mod1, mod2)

>>>>>>> e63805b9
                    if print_info:
                        print(' Module: {}'.format(module_name))
                    try:
                        mod = importlib.import_module(module_name)
                    except ImportError:
                        print('Error: could not import `{}`'.format(module_name))
                        continue

                    # Loop over classes
                    classes = [x for x in dir(mod)
                               if inspect.isclass(getattr(mod, x)) and
                               getattr(mod, x).__module__ == module_name]
                    for class_name in classes:
                        new_failures = []
                        if print_info:
                            print('  Class:{}'.format(class_name))
                        class_ = getattr(mod, class_name)
                        parent_classes = [c for c in inspect.getmro(class_)
                                          if c.__name__ != 'object'
                                          and c.__name__ != class_name]
                        if print_info:
                            print('  Parent Classes:{}'.format(
                                [c.__name__ for c in parent_classes])
                            )
                        class_doc = inspect.getdoc(class_)
                        classdoc_matches = classdoc_re.findall(class_doc)

                        if len(classdoc_matches) > 1:
                            new_failures.append('multiple Attributes section in docstring')
                        classdoc_varnames_matches = classdoc_varnames_re.findall(classdoc_matches[0]) if(len(classdoc_matches) == 1) else []

                        # There is a valid __init__ section in the class
                        if('__init__' in class_.__dict__ and '__init__' in dir(class_) and (inspect.ismethod(getattr(class_, '__init__')) or inspect.isfunction(getattr(class_, '__init__'))) ):
                            method = getattr(class_, '__init__')
                            mysrc = inspect.getsource(method)
                            valid_lines = ''.join(valid_line_with_self_re.findall(mysrc))
                            all_member_vars = set(member_var_re.findall(valid_lines))

                            # no 'self.*=' statements in __init__ but there is an Attributes section
                            if(len(all_member_vars) == 0 and len(classdoc_matches) == 1):
                                new_failures.append('Attributes section not required')

                            # there are 'self.*=' statements in __init__ but there is no Attributes section
                            if(len(all_member_vars) > 0 and len(classdoc_matches) == 0):
                                print('%s/%s : Class `%s`... Attributes section missing but found %d member vars.. will check parent classes'
                                                % (dir_name, file_name, class_name, len(all_member_vars)))

                            for v in classdoc_varnames_matches:
                                if v not in all_member_vars:
                                    print('%s/%s : Class `%s`, Member `%s` documented in Attributes section of docstring but not used'
                                                % (dir_name, file_name, class_name, v))

                            for v in all_member_vars:
                                if v not in classdoc_varnames_matches:
                                    print('%s/%s : Class `%s`, Member `%s` not documented in Attributes section of docstring.. checking parent classes'
                                                % (dir_name, file_name, class_name, v))
                                    found_in_pc = False
                                    for pc in parent_classes:
                                        pc_class_doc = inspect.getdoc(pc)
                                        pc_classdoc_matches = classdoc_re.findall(pc_class_doc)
                                        pc_classdoc_varnames_matches = classdoc_varnames_re.findall(pc_classdoc_matches[0]) if(len(pc_classdoc_matches) == 1) else []
                                        if v in pc_classdoc_varnames_matches:
                                            if(print_info): print("    Documented member `%s` in base class `%s`" % (v, pc.__name__))
                                            found_in_pc = True
                                    if not found_in_pc:
                                        new_failures.append('Member `{0}` not documented in Attributes section of own class or parent class docstrings'.format(v))
                                else:
                                    if print_info: print("    Documented member `%s`" % (v))
                        else:  # no init section
                            if len(classdoc_matches) == 0: # no Attributes section
                                if print_info: print('    Skipping Class `%s`... missing Attributes and init' % (class_name))
                            else:  # one Attributes section
                                new_failures.append('Attributes section in docstring but no __init__ function')
                        if new_failures:
                            key = '{0}/{1}:{2}'.format(dir_name, file_name, class_name)
                            failures[key] = new_failures


        if failures:
            msg = '\n'
            count = 0
            for key in failures:
                msg += '{0}\n'.format(key)
                count += len(failures[key])
                for failure in failures[key]:
                    msg += '    {0}\n'.format(failure)
            msg += 'Found {0} issues in docstrings'.format(count)
            self.fail(msg)

if __name__ == '__main__':
    unittest.main()<|MERGE_RESOLUTION|>--- conflicted
+++ resolved
@@ -6,27 +6,6 @@
 import inspect
 import re
 
-<<<<<<< HEAD
-directories = [
-    'core',
-    'jacobians',
-    'matrices',
-    'proc_allocators',
-    'solvers',
-    'solvers/linear',
-    'solvers/linesearch',
-    'solvers/nonlinear',
-    'utils',
-    'vectors',
-    'approximation_schemes',
-    'components',
-    'drivers',
-    'error_checking',
-    'proc_allocators',
-    'recorders',
-    'surrogate_models',
-    'surrogate_models/nn_interpolators'
-=======
 # directories in which we do not wish to lint for attributes.
 exclude = [
     'code_review',
@@ -36,7 +15,6 @@
     'tests',
     'test',
     'components',
->>>>>>> e63805b9
 ]
 
 directories = []
@@ -96,11 +74,6 @@
                     if print_info:
                         print('File: {}'.format(file_name))
 
-<<<<<<< HEAD
-                    dir_name = dir_name.replace('/','.')
-                    module_name = 'openmdao.{}.{}'.format(dir_name,
-                                                          file_name[:-3])
-=======
                     # to construct module name, use only part of abs path that
                     # follows 'OpenMDAO' and replace '/' with '.' in the remainder.
                     mod1 = dir_name.split('OpenMDAO/')[-1].replace('/', '.')
@@ -110,7 +83,6 @@
 
                     module_name = '{}.{}'.format(mod1, mod2)
 
->>>>>>> e63805b9
                     if print_info:
                         print(' Module: {}'.format(module_name))
                     try:
